"""This file represents all edges of the world graph that have origin-nodes in the MAC (Toad Town) area."""
edges_mac = [
    # MAC_00 Gate District
    {"from": {"map": "MAC_00", "id": 0}, "to": {"map": "KMR_10", "id": 1}, "reqs": []}, # Gate District Exit Left -> Toad Town Entrance Exit Right
    {"from": {"map": "MAC_00", "id": 1}, "to": {"map": "MAC_01", "id": 0}, "reqs": []}, # Gate District Exit Right -> Plaza District Exit Left
    {"from": {"map": "MAC_00", "id": 3}, "to": {"map": "TIK_19", "id": 0}, "reqs": []}, # Gate District Island Pipe -> Under the Toad Town Pond Pipe Left
    {"from": {"map": "MAC_00", "id": 4}, "to": {"map": "KMR_20", "id": 4}, "reqs": []}, # Gate District Top Green Pipe -> Mario's House Green Pipe

    {"from": {"map": "MAC_00", "id": 0}, "to": {"map": "MAC_00", "id": 1}, "reqs": []}, #? Gate District Exit Left -> Gate District Exit Right
    {"from": {"map": "MAC_00", "id": 1}, "to": {"map": "MAC_00", "id": 0}, "reqs": []}, #? Gate District Exit Right -> Gate District Exit Left
    {"from": {"map": "MAC_00", "id": 0}, "to": {"map": "MAC_00", "id": 3}, "reqs": [["Sushie"],["can_climb_steps"]]}, #? Gate District Exit Left -> Gate District Island Pipe
    {"from": {"map": "MAC_00", "id": 3}, "to": {"map": "MAC_00", "id": 0}, "reqs": [["Sushie"]]}, #? Gate District Island Pipe -> Gate District Exit Left
    {"from": {"map": "MAC_00", "id": 0}, "to": {"map": "MAC_00", "id": 4}, "reqs": [["can_climb_steps"]]}, #? Gate District Exit Left -> Gate District Top Green Pipe
    {"from": {"map": "MAC_00", "id": 4}, "to": {"map": "MAC_00", "id": 0}, "reqs": []}, #? Gate District Top Green Pipe -> Gate District Exit Left
#TODO spawn on pipe logic
    {"from": {"map": "MAC_00", "id": 0},             "to": {"map": "MAC_00", "id": "HiddenPanel"}, "reqs": [["can_flip_panels"]]}, #* Gate District Exit Left -> HiddenPanel (StarPiece)
    {"from": {"map": "MAC_00", "id": "HiddenPanel"}, "to": {"map": "MAC_00", "id": 0},             "reqs": []}, #* HiddenPanel (StarPiece) -> Gate District Exit Left
    {"from": {"map": "MAC_00", "id": 0},             "to": {"map": "MAC_00", "id": "ItemA"},       "reqs": [["Sushie"]]}, #* Gate District Exit Left -> ItemA (StarPiece)
    {"from": {"map": "MAC_00", "id": "ItemA"},       "to": {"map": "MAC_00", "id": 0},             "reqs": []}, #* ItemA (StarPiece) -> Gate District Exit Left
    {"from": {"map": "MAC_00", "id": 0},             "to": {"map": "MAC_00", "id": "GiftA"},       "reqs": [["Dictionary"]]}, #* Gate District Exit Left -> GiftA (StarPiece)
    {"from": {"map": "MAC_00", "id": "GiftA"},       "to": {"map": "MAC_00", "id": 0},             "reqs": []}, #* GiftA (StarPiece) -> Gate District Exit Left
    {"from": {"map": "MAC_00", "id": 0},             "to": {"map": "MAC_00", "id": "GiftB"},       "reqs": [["Parakarry"],["Letter04"]]}, #* Gate District Exit Left -> GiftB (StarPiece)
    {"from": {"map": "MAC_00", "id": "GiftB"},       "to": {"map": "MAC_00", "id": 0},             "reqs": []}, #* GiftB (StarPiece) -> Gate District Exit Left
    {"from": {"map": "MAC_00", "id": 0},             "to": {"map": "MAC_00", "id": "GiftC"},       "reqs": [["Parakarry"],["Letter18"]]}, #* Gate District Exit Left -> GiftC (Letter19)
    {"from": {"map": "MAC_00", "id": "GiftC"},       "to": {"map": "MAC_00", "id": 0},             "reqs": []}, #* GiftC (Letter19) -> Gate District Exit Left
    {"from": {"map": "MAC_00", "id": 0},             "to": {"map": "MAC_00", "id": "GiftD"},       "reqs": [["RF_RadioTradeEvt1"],["KoopaLeaf"]], "pseudoitems": ["RF_RadioTradeEvt1Done"]}, #* Gate District Exit Left -> Giftd (MapleSyrup)
    {"from": {"map": "MAC_00", "id": "GiftD"},       "to": {"map": "MAC_00", "id": 0},             "reqs": []}, #* GiftD (MapleSyrup) -> Gate District Exit Left
    {"from": {"map": "MAC_00", "id": 0},             "to": {"map": "MAC_00", "id": "ShopItemA"},   "reqs": []}, #* Gate District Exit Left -> ShopItemA (FrightJar)
    {"from": {"map": "MAC_00", "id": "ShopItemA"},   "to": {"map": "MAC_00", "id": 0},             "reqs": []}, #* ShopItemA (FrightJar) -> Gate District Exit Left
    {"from": {"map": "MAC_00", "id": 0},             "to": {"map": "MAC_00", "id": "ShopItemB"},   "reqs": []}, #* Gate District Exit Left -> ShopItemB (SleepySheep)
    {"from": {"map": "MAC_00", "id": "ShopItemB"},   "to": {"map": "MAC_00", "id": 0},             "reqs": []}, #* ShopItemB (SleepySheep) -> Gate District Exit Left
    {"from": {"map": "MAC_00", "id": 0},             "to": {"map": "MAC_00", "id": "ShopItemC"},   "reqs": []}, #* Gate District Exit Left -> ShopItemC (POWBlock)
    {"from": {"map": "MAC_00", "id": "ShopItemC"},   "to": {"map": "MAC_00", "id": 0},             "reqs": []}, #* ShopItemC (POWBlock) -> Gate District Exit Left
    {"from": {"map": "MAC_00", "id": 0},             "to": {"map": "MAC_00", "id": "ShopItemD"},   "reqs": []}, #* Gate District Exit Left -> ShopItemD (FireFlower)
    {"from": {"map": "MAC_00", "id": "ShopItemD"},   "to": {"map": "MAC_00", "id": 0},             "reqs": []}, #* ShopItemD (FireFlower) -> Gate District Exit Left
    {"from": {"map": "MAC_00", "id": 0},             "to": {"map": "MAC_00", "id": "ShopItemE"},   "reqs": []}, #* Gate District Exit Left -> ShopItemE (HoneySyrup)
    {"from": {"map": "MAC_00", "id": "ShopItemE"},   "to": {"map": "MAC_00", "id": 0},             "reqs": []}, #* ShopItemE (HoneySyrup) -> Gate District Exit Left
    {"from": {"map": "MAC_00", "id": 0},             "to": {"map": "MAC_00", "id": "ShopItemF"},   "reqs": []}, #* Gate District Exit Left -> ShopItemF (Mushroom)
    {"from": {"map": "MAC_00", "id": "ShopItemF"},   "to": {"map": "MAC_00", "id": 0},             "reqs": []}, #* ShopItemF (Mushroom) -> Gate District Exit Left
    {"from": {"map": "MAC_00", "id": 0},             "to": {"map": "MAC_00", "id": "DojoA"},       "reqs": []}, #* Gate District Exit Left -> Dojo Fight A (First Degree Card)
    {"from": {"map": "MAC_00", "id": "DojoA"},       "to": {"map": "MAC_00", "id": 0},             "reqs": []}, #* Dojo Fight A (First Degree Card) -> Gate District Exit Left
    {"from": {"map": "MAC_00", "id": 0},             "to": {"map": "MAC_00", "id": "DojoB"},       "reqs": [[{"starspirits": 1}]]}, #* Gate District Exit Left -> Dojo Fight B (Second Degree Card)
    {"from": {"map": "MAC_00", "id": "DojoB"},       "to": {"map": "MAC_00", "id": 0},             "reqs": []}, #* Dojo Fight B (Second Degree Card) -> Gate District Exit Left
    {"from": {"map": "MAC_00", "id": 0},             "to": {"map": "MAC_00", "id": "DojoC"},       "reqs": [[{"starspirits": 3}]]}, #* Gate District Exit Left -> Dojo Fight C (Third Degree Card)
    {"from": {"map": "MAC_00", "id": "DojoC"},       "to": {"map": "MAC_00", "id": 0},             "reqs": []}, #* Dojo Fight C (Third Degree Card) -> Gate District Exit Left
    {"from": {"map": "MAC_00", "id": 0},             "to": {"map": "MAC_00", "id": "DojoD"},       "reqs": [[{"starspirits": 4}]]}, #* Gate District Exit Left -> Dojo Fight D (Fourth Degree Card)
    {"from": {"map": "MAC_00", "id": "DojoD"},       "to": {"map": "MAC_00", "id": 0},             "reqs": []}, #* Dojo Fight D (Fourth Degree Card) -> Gate District Exit Left
    {"from": {"map": "MAC_00", "id": 0},             "to": {"map": "MAC_00", "id": "DojoE"},       "reqs": [[{"starspirits": 5}]]}, #* Gate District Exit Left -> Dojo Fight E (Diploma)
    {"from": {"map": "MAC_00", "id": "DojoE"},       "to": {"map": "MAC_00", "id": 0},             "reqs": []}, #* Dojo Fight E (Diploma) -> Gate District Exit Left

    {"from": {"map": "MAC_00", "id": 0}, "to": {"map": "MAC_00", "id": 0}, "reqs": [], "pseudoitems": ["RF_CanVisitRussT"]}, #+ Can decipher MysteryNote

    # MAC_01 Plaza District
    {"from": {"map": "MAC_01", "id": 0}, "to": {"map": "MAC_00", "id": 1}, "reqs": []}, # Plaza District Exit Left -> Gate District Exit Right
    {"from": {"map": "MAC_01", "id": 1}, "to": {"map": "NOK_11", "id": 0}, "reqs": []}, # Plaza District Exit Right -> Pleasant Path Entry Exit Left
    {"from": {"map": "MAC_01", "id": 2}, "to": {"map": "OSR_01", "id": 0}, "reqs": []}, # Plaza District Exit Top -> Peach's Castle Ground Exit Bottom
    {"from": {"map": "MAC_01", "id": 3}, "to": {"map": "MAC_02", "id": 2}, "reqs": []}, # Plaza District Exit Bottom -> Southern District Exit Top
    {"from": {"map": "MAC_01", "id": 5}, "to": {"map": "FLO_00", "id": 0}, "reqs": []}, # Plaza District Flower Door -> Flower Fields Center Tree Door

    {"from": {"map": "MAC_01", "id": 0}, "to": {"map": "MAC_01", "id": 1}, "reqs": []}, #? Plaza District Exit Left -> Plaza District Exit Right
    {"from": {"map": "MAC_01", "id": 1}, "to": {"map": "MAC_01", "id": 0}, "reqs": []}, #? Plaza District Exit Right -> Plaza District Exit Left
    {"from": {"map": "MAC_01", "id": 0}, "to": {"map": "MAC_01", "id": 2}, "reqs": []}, #? Plaza District Exit Left -> Plaza District Exit Top
    {"from": {"map": "MAC_01", "id": 2}, "to": {"map": "MAC_01", "id": 0}, "reqs": []}, #? Plaza District Exit Top -> Plaza District Exit Left
    {"from": {"map": "MAC_01", "id": 0}, "to": {"map": "MAC_01", "id": 3}, "reqs": []}, #? Plaza District Exit Left -> Plaza District Exit Bottom
    {"from": {"map": "MAC_01", "id": 3}, "to": {"map": "MAC_01", "id": 0}, "reqs": []}, #? Plaza District Exit Bottom -> Plaza District Exit Left
    {"from": {"map": "MAC_01", "id": 0}, "to": {"map": "MAC_01", "id": 5}, "reqs": [["MagicalSeed1", "RF_MagicalSeed1"],
                                                                                    ["MagicalSeed2", "RF_MagicalSeed2"],
                                                                                    ["MagicalSeed3", "RF_MagicalSeed3"],
                                                                                    ["MagicalSeed4", "RF_MagicalSeed4"]]}, #? Plaza District Exit Left -> Plaza District Flower Door
    {"from": {"map": "MAC_01", "id": 5}, "to": {"map": "MAC_01", "id": 0}, "reqs": []}, #? Plaza District Flower Door -> Plaza District Exit Left

    {"from": {"map": "MAC_01", "id": 0},              "to": {"map": "MAC_01", "id": "ItemA"},        "reqs": [["SuperBoots"]]}, #* Plaza District Exit Left -> ItemA (QuickChange)
    {"from": {"map": "MAC_01", "id": "ItemA"},        "to": {"map": "MAC_01", "id": 0},              "reqs": []}, #* ItemA (QuickChange) -> Plaza District Exit Left
    {"from": {"map": "MAC_01", "id": 0},              "to": {"map": "MAC_01", "id": "GiftA"},        "reqs": [["Calculator"]]}, #* Plaza District Exit Left -> GiftA (ISpy)
    {"from": {"map": "MAC_01", "id": "GiftA"},        "to": {"map": "MAC_01", "id": 0},              "reqs": []}, #* GiftA (ISpy) -> Plaza District Exit Left
    {"from": {"map": "MAC_01", "id": 0},              "to": {"map": "MAC_01", "id": "GiftB"},        "reqs": [["Mailbag"]]}, #* Plaza District Exit Left -> GiftB (StarPiece)
    {"from": {"map": "MAC_01", "id": "GiftB"},        "to": {"map": "MAC_01", "id": 0},              "reqs": []}, #* GiftB (StarPiece) -> Plaza District Exit Left
    {"from": {"map": "MAC_01", "id": 0},              "to": {"map": "MAC_01", "id": "GiftC"},        "reqs": [["Parakarry"],["Letter01"]]}, #* Plaza District Exit Left -> GiftC (StarPiece)
    {"from": {"map": "MAC_01", "id": "GiftC"},        "to": {"map": "MAC_01", "id": 0},              "reqs": []}, #* GiftC (StarPiece) -> Plaza District Exit Left
    {"from": {"map": "MAC_01", "id": 0},              "to": {"map": "MAC_01", "id": "GiftD"},        "reqs": [["Parakarry"],["Letter09"]]}, #* Plaza District Exit Left -> GiftD (StarPiece)
    {"from": {"map": "MAC_01", "id": "GiftD"},        "to": {"map": "MAC_01", "id": 0},              "reqs": []}, #* GiftD (StarPiece) -> Plaza District Exit Left
    {"from": {"map": "MAC_01", "id": 0},              "to": {"map": "MAC_01", "id": "Tree1_Drop1A"}, "reqs": [["can_shake_trees"]]}, #* Plaza District Exit Left -> Tree1_Drop1A (StarPiece)
    {"from": {"map": "MAC_01", "id": "Tree1_Drop1A"}, "to": {"map": "MAC_01", "id": 0},              "reqs": []}, #* Tree1_Drop1A (StarPiece) -> Plaza District Exit Left
    {"from": {"map": "MAC_01", "id": 0},              "to": {"map": "MAC_01", "id": "ShopBadgeA"},   "reqs": []}, #* Plaza District Exit Left -> ShopBadgeA (SpeedySpin)
    {"from": {"map": "MAC_01", "id": "ShopBadgeA"},   "to": {"map": "MAC_01", "id": 0},              "reqs": []}, #* ShopBadgeA (SpeedySpin) -> Plaza District Exit Left
    {"from": {"map": "MAC_01", "id": 0},              "to": {"map": "MAC_01", "id": "ShopBadgeB"},   "reqs": []}, #* Plaza District Exit Left -> ShopBadgeB (FirstAttack)
    {"from": {"map": "MAC_01", "id": "ShopBadgeB"},   "to": {"map": "MAC_01", "id": 0},              "reqs": []}, #* ShopBadgeB (FirstAttack) -> Plaza District Exit Left
    {"from": {"map": "MAC_01", "id": 0},              "to": {"map": "MAC_01", "id": "ShopBadgeC"},   "reqs": []}, #* Plaza District Exit Left -> ShopBadgeC (Multibounce)
    {"from": {"map": "MAC_01", "id": "ShopBadgeC"},   "to": {"map": "MAC_01", "id": 0},              "reqs": []}, #* ShopBadgeC (Multibounce) -> Plaza District Exit Left
    {"from": {"map": "MAC_01", "id": 0},              "to": {"map": "MAC_01", "id": "ShopBadgeD"},   "reqs": []}, #* Plaza District Exit Left -> ShopBadgeD (DDownPound)
    {"from": {"map": "MAC_01", "id": "ShopBadgeD"},   "to": {"map": "MAC_01", "id": 0},              "reqs": []}, #* ShopBadgeD (DDownPound) -> Plaza District Exit Left
    {"from": {"map": "MAC_01", "id": 0},              "to": {"map": "MAC_01", "id": "ShopBadgeE"},   "reqs": [[{"starspirits": 1}]]}, #* Plaza District Exit Left -> ShopBadgeE (DodgeMaster)
    {"from": {"map": "MAC_01", "id": "ShopBadgeE"},   "to": {"map": "MAC_01", "id": 0},              "reqs": []}, #* ShopBadgeE (DodgeMaster) -> Plaza District Exit Left
    {"from": {"map": "MAC_01", "id": 0},              "to": {"map": "MAC_01", "id": "ShopBadgeF"},   "reqs": [[{"starspirits": 1}]]}, #* Plaza District Exit Left -> ShopBadgeF (SleepStomp)
    {"from": {"map": "MAC_01", "id": "ShopBadgeF"},   "to": {"map": "MAC_01", "id": 0},              "reqs": []}, #* ShopBadgeF (SleepStomp) -> Plaza District Exit Left
    {"from": {"map": "MAC_01", "id": 0},              "to": {"map": "MAC_01", "id": "ShopBadgeG"},   "reqs": [[{"starspirits": 1}]]}, #* Plaza District Exit Left -> ShopBadgeG (DoubleDip)
    {"from": {"map": "MAC_01", "id": "ShopBadgeG"},   "to": {"map": "MAC_01", "id": 0},              "reqs": []}, #* ShopBadgeG (DoubleDip) -> Plaza District Exit Left
    {"from": {"map": "MAC_01", "id": 0},              "to": {"map": "MAC_01", "id": "ShopBadgeH"},   "reqs": [[{"starspirits": 2}]]}, #* Plaza District Exit Left -> ShopBadgeH (JumpCharge)
    {"from": {"map": "MAC_01", "id": "ShopBadgeH"},   "to": {"map": "MAC_01", "id": 0},              "reqs": []}, #* ShopBadgeH (JumpCharge) -> Plaza District Exit Left
    {"from": {"map": "MAC_01", "id": 0},              "to": {"map": "MAC_01", "id": "ShopBadgeI"},   "reqs": [[{"starspirits": 2}]]}, #* Plaza District Exit Left -> ShopBadgeI (SpinSmash)
    {"from": {"map": "MAC_01", "id": "ShopBadgeI"},   "to": {"map": "MAC_01", "id": 0},              "reqs": []}, #* ShopBadgeI (SpinSmash) -> Plaza District Exit Left
    {"from": {"map": "MAC_01", "id": 0},              "to": {"map": "MAC_01", "id": "ShopBadgeJ"},   "reqs": [[{"starspirits": 2}]]}, #* Plaza District Exit Left -> ShopBadgeJ (GroupFocus)
    {"from": {"map": "MAC_01", "id": "ShopBadgeJ"},   "to": {"map": "MAC_01", "id": 0},              "reqs": []}, #* ShopBadgeJ (GroupFocus) -> Plaza District Exit Left
    {"from": {"map": "MAC_01", "id": 0},              "to": {"map": "MAC_01", "id": "ShopBadgeK"},   "reqs": [[{"starspirits": 3}]]}, #* Plaza District Exit Left -> ShopBadgeK (AllorNothing)
    {"from": {"map": "MAC_01", "id": "ShopBadgeK"},   "to": {"map": "MAC_01", "id": 0},              "reqs": []}, #* ShopBadgeK (AllorNothing) -> Plaza District Exit Left
    {"from": {"map": "MAC_01", "id": 0},              "to": {"map": "MAC_01", "id": "ShopBadgeL"},   "reqs": [[{"starspirits": 3}]]}, #* Plaza District Exit Left -> ShopBadgeL (HPPlusC)
    {"from": {"map": "MAC_01", "id": "ShopBadgeL"},   "to": {"map": "MAC_01", "id": 0},              "reqs": []}, #* ShopBadgeL (HPPlusC) -> Plaza District Exit Left
    {"from": {"map": "MAC_01", "id": 0},              "to": {"map": "MAC_01", "id": "ShopBadgeM"},   "reqs": [[{"starspirits": 3}]]}, #* Plaza District Exit Left -> ShopBadgeM (FPPlusC)
    {"from": {"map": "MAC_01", "id": "ShopBadgeM"},   "to": {"map": "MAC_01", "id": 0},              "reqs": []}, #* ShopBadgeM (FPPlusC) -> Plaza District Exit Left
    {"from": {"map": "MAC_01", "id": 0},              "to": {"map": "MAC_01", "id": "ShopBadgeN"},   "reqs": [[{"starspirits": 4}]]}, #* Plaza District Exit Left -> ShopBadgeN (SSmashChg)
    {"from": {"map": "MAC_01", "id": "ShopBadgeN"},   "to": {"map": "MAC_01", "id": 0},              "reqs": []}, #* ShopBadgeN (SSmashChg) -> Plaza District Exit Left
    {"from": {"map": "MAC_01", "id": 0},              "to": {"map": "MAC_01", "id": "ShopBadgeO"},   "reqs": [[{"starspirits": 4}]]}, #* Plaza District Exit Left -> ShopBadgeO (DamageDodgeA)
    {"from": {"map": "MAC_01", "id": "ShopBadgeO"},   "to": {"map": "MAC_01", "id": 0},              "reqs": []}, #* ShopBadgeO (DamageDodgeA) -> Plaza District Exit Left
    {"from": {"map": "MAC_01", "id": 0},              "to": {"map": "MAC_01", "id": "ShopBadgeP"},   "reqs": [[{"starspirits": 4}]]}, #* Plaza District Exit Left -> ShopBadgeP (MegaQuake)
    {"from": {"map": "MAC_01", "id": "ShopBadgeP"},   "to": {"map": "MAC_01", "id": 0},              "reqs": []}, #* ShopBadgeP (MegaQuake) -> Plaza District Exit Left

    {"from": {"map": "MAC_01", "id": 0}, "to": {"map": "MAC_01", "id": 0}, "reqs": [], "pseudoitems": ["RF_CanReadToadTownNews"]}, #+ For Koopa Koot Favor 4_01

    {"from": {"map": "MAC_01", "id": 0}, "to": {"map": "MAC_01", "id": 0}, "reqs": [], "pseudoitems": ["StarPiece_MAC_1",
                                                                                                       #"StarPiece_MAC_2",
                                                                                                       #"StarPiece_MAC_3",
                                                                                                       #"StarPiece_MAC_4"
                                                                                                       ]}, #+ Quizmo StarPieces
    {"from": {"map": "MAC_01", "id": 0}, "to": {"map": "MAC_01", "id": 0}, "reqs": [[{"starspirits": 2}]], "pseudoitems": ["StarPiece_MAC_5",
                                                                                                                          # "StarPiece_MAC_6",
                                                                                                                          # "StarPiece_MAC_7",
                                                                                                                          # "StarPiece_MAC_8"
                                                                                                                           ]}, #+ Quizmo StarPieces
    {"from": {"map": "MAC_01", "id": 0}, "to": {"map": "MAC_01", "id": 0}, "reqs": [[{"starspirits": 4}]], "pseudoitems": ["StarPiece_MAC_9",
                                                                                                                        #   "StarPiece_MAC_10",
                                                                                                                        #   "StarPiece_MAC_11",
                                                                                                                        #   "StarPiece_MAC_12"
                                                                                                                           ]}, #+ Quizmo StarPieces
    {"from": {"map": "MAC_01", "id": 0}, "to": {"map": "MAC_01", "id": 0}, "reqs": [[{"starspirits": 6}]], "pseudoitems": ["StarPiece_MAC_13",
                                                                                                                         #  "StarPiece_MAC_14",
                                                                                                                         #  "StarPiece_MAC_15",
                                                                                                                         #  "StarPiece_MAC_16"
                                                                                                                           ]}, #+ Quizmo StarPieces

    # MAC_02 Southern District
    {"from": {"map": "MAC_02", "id": 0}, "to": {"map": "MAC_04", "id": 0}, "reqs": []}, # Southern District Exit Left -> Residental District Exit Right
    {"from": {"map": "MAC_02", "id": 1}, "to": {"map": "MIM_10", "id": 0}, "reqs": []}, # Southern District Exit Right -> Exit to Toad Town Exit left
    {"from": {"map": "MAC_02", "id": 2}, "to": {"map": "MAC_01", "id": 3}, "reqs": []}, # Southern District Exit Top -> Plaza District Exit Bottom
    {"from": {"map": "MAC_02", "id": 3}, "to": {"map": "MAC_03", "id": 0}, "reqs": []}, # Southern District Exit Bottom -> Station District Exit Top
    {"from": {"map": "MAC_02", "id": 4}, "to": {"map": "TIK_06", "id": 3}, "reqs": []}, # Southern District Open Pipe -> Sewer Entrance (B1) Pipe Top
    {"from": {"map": "MAC_02", "id": 5}, "to": {"map": "TIK_15", "id": 1}, "reqs": []}, # Southern District Blue House Pipe -> Rip Cheato's Home (B3) Pipe Right

    {"from": {"map": "MAC_02", "id": 2}, "to": {"map": "MAC_02", "id": 0}, "reqs": []}, #? Southern District Exit Top -> Southern District Exit Left
    {"from": {"map": "MAC_02", "id": 0}, "to": {"map": "MAC_02", "id": 2}, "reqs": []}, #? Southern District Exit Left -> Southern District Exit Top
    {"from": {"map": "MAC_02", "id": 2}, "to": {"map": "MAC_02", "id": 1}, "reqs": []}, #? Southern District Exit Top -> Southern District Exit Right
    {"from": {"map": "MAC_02", "id": 1}, "to": {"map": "MAC_02", "id": 2}, "reqs": []}, #? Southern District Exit Right -> Southern District Exit Top
    {"from": {"map": "MAC_02", "id": 2}, "to": {"map": "MAC_02", "id": 3}, "reqs": []}, #? Southern District Exit Top -> Southern District Exit Bottom
    {"from": {"map": "MAC_02", "id": 3}, "to": {"map": "MAC_02", "id": 2}, "reqs": []}, #? Southern District Exit Bottom -> Southern District Exit Top
    {"from": {"map": "MAC_02", "id": 2}, "to": {"map": "MAC_02", "id": 4}, "reqs": [["can_climb_steps"]]}, #? Southern District Exit Top -> Southern District Open Pipe
    {"from": {"map": "MAC_02", "id": 4}, "to": {"map": "MAC_02", "id": 2}, "reqs": []}, #? Southern District Open Pipe -> Southern District Exit Top
    {"from": {"map": "MAC_02", "id": 2}, "to": {"map": "MAC_02", "id": 5}, "reqs": [["OddKey","GF_MAC02_UnlockedHouse"],["can_climb_steps"]], "pseudoitems": ["GF_MAC02_UnlockedHouse"]}, #? Southern District Exit Top -> Southern District Blue House Pipe
    {"from": {"map": "MAC_02", "id": 5}, "to": {"map": "MAC_02", "id": 2}, "reqs": [["OddKey","GF_MAC02_UnlockedHouse"]], "pseudoitems": ["GF_MAC02_UnlockedHouse"]}, #? Southern District Blue House Pipe -> Southern District Exit Top

    {"from": {"map": "MAC_02", "id": 2},             "to": {"map": "MAC_02", "id": "GiftA"},       "reqs": [["can_climb_steps"]]}, #* Southern District Exit Top -> GiftA (MagicalSeed1)
    {"from": {"map": "MAC_02", "id": "GiftA"},       "to": {"map": "MAC_02", "id": 2},             "reqs": []}, #* GiftA (MagicalSeed1) -> Southern District Exit Top
    {"from": {"map": "MAC_02", "id": 2},             "to": {"map": "MAC_02", "id": "GiftB"},       "reqs": [["FryingPan"]], "pseudoitems": ["RF_CanCook"]}, #* Southern District Exit Top -> GiftB (Cake)
    {"from": {"map": "MAC_02", "id": "GiftB"},       "to": {"map": "MAC_02", "id": 2},             "reqs": []}, #* GiftB (Cake) -> Southern District Exit Top
    {"from": {"map": "MAC_02", "id": 2},             "to": {"map": "MAC_02", "id": "GiftC"},       "reqs": [["Parakarry"],["Letter07"]]}, #* Southern District Exit Top -> GiftC (StarPiece)
    {"from": {"map": "MAC_02", "id": "GiftC"},       "to": {"map": "MAC_02", "id": 2},             "reqs": []}, #* GiftC (StarPiece) -> Southern District Exit Top
    {"from": {"map": "MAC_02", "id": 2},             "to": {"map": "MAC_02", "id": "HiddenPanel"}, "reqs": [["can_flip_panels"]]}, #* Southern District Exit Top -> HiddenPanel (StarPiece)
    {"from": {"map": "MAC_02", "id": "HiddenPanel"}, "to": {"map": "MAC_02", "id": 2},             "reqs": []}, #* HiddenPanel (StarPiece) -> Southern District Exit Top
    {"from": {"map": "MAC_02", "id": 5},             "to": {"map": "MAC_02", "id": "ItemA"},       "reqs": []}, #* Southern District Blue House Pipe -> ItemA (OddKey)
    {"from": {"map": "MAC_02", "id": "ItemA"},       "to": {"map": "MAC_02", "id": 5},             "reqs": [["RF_CanGetInsideBlueHouse"],["can_climb_steps"]]}, #* ItemA (OddKey) -> Southern District Blue House Pipe

    # Tayce T. related
    {"from": {"map": "MAC_02", "id": 0}, "to": {"map": "MAC_02", "id": 0}, "reqs": [], "pseudoitems": ["RF_CanVisitTayceT"]}, #+ Can visit Tayce T. for cooking
    {"from": {"map": "MAC_02", "id": 0}, "to": {"map": "MAC_02", "id": 0}, "reqs": [["RF_CanCook"],["KoopaLeaf"]], "pseudoitems": ["KoopaTea"]},
    {"from": {"map": "MAC_02", "id": 0}, "to": {"map": "MAC_02", "id": 0}, "reqs": [["RF_CanCook"],["Goomnut"]], "pseudoitems": ["NuttyCake"]},
    {"from": {"map": "MAC_02", "id": 0}, "to": {"map": "MAC_02", "id": 0}, "reqs": [["RF_CanCook"],["CakeMix"]], "pseudoitems": ["Cake"]},
    {"from": {"map": "MAC_02", "id": 0}, "to": {"map": "MAC_02", "id": 0}, "reqs": [["RF_CanCook"],["CakeMix"],["Lemon"],["Cookbook"]], "pseudoitems": ["LemonCandy"]},
    {"from": {"map": "MAC_02", "id": 0}, "to": {"map": "MAC_02", "id": 0}, "reqs": [["RF_CanCook"],["KoopaLeaf"],["DriedPasta"],["Cookbook"]], "pseudoitems": ["Koopasta"]},
    {"from": {"map": "MAC_02", "id": 0}, "to": {"map": "MAC_02", "id": 0}, "reqs": [["RF_CanCook"],["KoopaLeaf"],["CakeMix"],["Cookbook"]], "pseudoitems": ["KookyCookie"]},
    {"from": {"map": "MAC_02", "id": 0}, "to": {"map": "MAC_02", "id": 0}, "reqs": [["RF_CanCook"],["KoopaLeaf"],["SuperShroom"],["Cookbook"]], "pseudoitems": ["LifeShroom"]},
    {"from": {"map": "MAC_02", "id": 0}, "to": {"map": "MAC_02", "id": 0}, "reqs": [["RF_CanCook"],["Goomnut"],["SuperShroom"],["Cookbook"]], "pseudoitems": ["LifeShroom"]},
    {"from": {"map": "MAC_02", "id": 0}, "to": {"map": "MAC_02", "id": 0}, "reqs": [["RF_CanCook"],["StrangeLeaf"],["BlueBerry"],["Cookbook"]], "pseudoitems": ["SleepySheep"]},
    {"from": {"map": "MAC_02", "id": 0}, "to": {"map": "MAC_02", "id": 0}, "reqs": [["RF_CanCook"],["StrangeLeaf"],["YellowBerry"],["Cookbook"]], "pseudoitems": ["SleepySheep"]},
    {"from": {"map": "MAC_02", "id": 0}, "to": {"map": "MAC_02", "id": 0}, "reqs": [["RF_CanCook"],["StrangeLeaf"],["RedBerry"],["Cookbook"]], "pseudoitems": ["SleepySheep"]},
    {"from": {"map": "MAC_02", "id": 0}, "to": {"map": "MAC_02", "id": 0}, "reqs": [["RF_CanCook"],["Lemon"]], "pseudoitems": ["TastyTonic"]},
    {"from": {"map": "MAC_02", "id": 0}, "to": {"map": "MAC_02", "id": 0}, "reqs": [["RF_CanCook"],["Lime"]], "pseudoitems": ["TastyTonic"]},
    {"from": {"map": "MAC_02", "id": 0}, "to": {"map": "MAC_02", "id": 0}, "reqs": [["RF_CanCook"],["BubbleBerry"],["Cookbook"]], "pseudoitems": ["TastyTonic"]},
    {"from": {"map": "MAC_02", "id": 0}, "to": {"map": "MAC_02", "id": 0}, "reqs": [["RF_CanCook"],["Coconut"]], "pseudoitems": ["TastyTonic"]},

    # MAC_03 Station District
    {"from": {"map": "MAC_03", "id": 0}, "to": {"map": "MAC_02", "id": 3}, "reqs": []}, # Station District Exit Top -> Southern District Exit Bottom
    {"from": {"map": "MAC_03", "id": 1}, "to": {"map": "IWA_11", "id": 1}, "reqs": []}, # Station District Train -> Train Ride Scene Exit Left
    {"from": {"map": "MAC_03", "id": 2}, "to": {"map": "MGM_00", "id": 0}, "reqs": []}, # Station District Minigame Pipe -> Playroom Lobby Exit Pipe

    {"from": {"map": "MAC_03", "id": 0}, "to": {"map": "MAC_03", "id": 1}, "reqs": [["GF_MAC03_BombedRock"]]}, #? Station District Exit Top -> Station District Train
    {"from": {"map": "MAC_03", "id": 1}, "to": {"map": "MAC_03", "id": 0}, "reqs": [], "pseudoitems": ["GF_MAC03_BombedRock"]}, #? Station District Train -> Station District Exit Top
    {"from": {"map": "MAC_03", "id": 0}, "to": {"map": "MAC_03", "id": 2}, "reqs": [["can_shake_trees"],["can_climb_steps"]]}, #? Station District Exit Top -> Station District Minigame Pipe
    {"from": {"map": "MAC_03", "id": 2}, "to": {"map": "MAC_03", "id": 0}, "reqs": []}, #? Station District Minigame Pipe -> Station District Exit Top

    {"from": {"map": "MAC_03", "id": 0},             "to": {"map": "MAC_03", "id": "GiftA"},       "reqs": [["Parakarry"],["Letter20"],["Boots"]]}, #* Station District Exit Top -> GiftA (Letter21)
    {"from": {"map": "MAC_03", "id": "GiftA"},       "to": {"map": "MAC_03", "id": 0},             "reqs": []}, #* GiftA (Letter21) -> Station District Exit Top
    {"from": {"map": "MAC_03", "id": 0},             "to": {"map": "MAC_03", "id": "GiftB"},       "reqs": [["Parakarry"],["Letter22"],["Boots"]]}, #* Station District Exit Top -> GiftB (Letter23)
    {"from": {"map": "MAC_03", "id": "GiftB"},       "to": {"map": "MAC_03", "id": 0},             "reqs": []}, #* GiftB (Letter23) -> Station District Exit Top
    {"from": {"map": "MAC_03", "id": 0},             "to": {"map": "MAC_03", "id": "HiddenPanel"}, "reqs": [["can_flip_panels"]]}, #* Station District Exit Top -> HiddenPanel (StarPiece)
    {"from": {"map": "MAC_03", "id": "HiddenPanel"}, "to": {"map": "MAC_03", "id": 0},             "reqs": []}, #* HiddenPanel (StarPiece) -> Station District Exit Top

    {"from": {"map": "MAC_03", "id": 0}, "to": {"map": "MAC_03", "id": 0}, "reqs": [["Bombette"]], "pseudoitems": ["GF_MAC03_BombedRock"]}, #+ Station District Explode the rock

    # MAC_04 Residental District
    {"from": {"map": "MAC_04", "id": 0}, "to": {"map": "MAC_02", "id": 0}, "reqs": []}, # Residental District Exit Right -> Southern District Exit Left
    {"from": {"map": "MAC_04", "id": 1}, "to": {"map": "MAC_05", "id": 0}, "reqs": []}, # Residental District Exit Left -> Port District Exit Right
    {"from": {"map": "MAC_04", "id": 2}, "to": {"map": "OMO_03", "id": 4}, "reqs": []}, # Residental District Toybox Spring -> BLU Station Spring Exit

    {"from": {"map": "MAC_04", "id": 0}, "to": {"map": "MAC_04", "id": 1}, "reqs": []}, #? Residental District Exit Right -> Residental District Exit Left
    {"from": {"map": "MAC_04", "id": 1}, "to": {"map": "MAC_04", "id": 0}, "reqs": []}, #? Residental District Exit Left -> Residental District Exit Right
<<<<<<< HEAD
    {"from": {"map": "MAC_04", "id": 0}, "to": {"map": "MAC_04", "id": 2}, "reqs": [["Bow","RF_ToyboxOpen"]]}, #? Residental District Exit Right -> Residental District Toybox Spring
=======
    {"from": {"map": "MAC_04", "id": 0}, "to": {"map": "MAC_04", "id": 2}, "reqs": [["Bow","RF_ToyboxOpen"],["can_climb_steps"]]}, #? Residental District Exit Right -> Residental District Toybox Spring
>>>>>>> ddf2408c
    {"from": {"map": "MAC_04", "id": 2}, "to": {"map": "MAC_04", "id": 0}, "reqs": []}, #? Residental District Toybox Spring -> Residental District Exit Right

    {"from": {"map": "MAC_04", "id": 2}, "to": {"map": "MAC_04", "id": 2}, "reqs": [], "pseudoitems": ["MF_Ch4_CanThrowInTrain"]}, #+ Toybox: Can throw in ToyTrain

    {"from": {"map": "MAC_04", "id": 0},           "to": {"map": "MAC_04", "id": "ItemA"},     "reqs": [["StoreroomKey"]]}, #* Residental District Exit Right -> ItemA (SnowmanDoll)
    {"from": {"map": "MAC_04", "id": "ItemA"},     "to": {"map": "MAC_04", "id": 0},           "reqs": []}, #* ItemA (SnowmanDoll) -> Residental District Exit Right
    {"from": {"map": "MAC_04", "id": 0},           "to": {"map": "MAC_04", "id": "ItemB"},     "reqs": [["StoreroomKey"]]}, #* Residental District Exit Right -> ItemB (VoltShroom)
    {"from": {"map": "MAC_04", "id": "ItemB"},     "to": {"map": "MAC_04", "id": 0},           "reqs": []}, #* ItemB (VoltShroom) -> Residental District Exit Right
    {"from": {"map": "MAC_04", "id": 0},           "to": {"map": "MAC_04", "id": "ItemC"},     "reqs": [["StoreroomKey"]]}, #* Residental District Exit Right -> ItemC (ToyTrain)
    {"from": {"map": "MAC_04", "id": "ItemC"},     "to": {"map": "MAC_04", "id": 0},           "reqs": []}, #* ItemC (ToyTrain) -> Residental District Exit Right
    {"from": {"map": "MAC_04", "id": 0},           "to": {"map": "MAC_04", "id": "ItemD"},     "reqs": [["StoreroomKey"]]}, #* Residental District Exit Right -> ItemD (DizzyDial)
    {"from": {"map": "MAC_04", "id": "ItemD"},     "to": {"map": "MAC_04", "id": 0},           "reqs": []}, #* ItemD (DizzyDial) -> Residental District Exit Right
    {"from": {"map": "MAC_04", "id": 0},           "to": {"map": "MAC_04", "id": "ShopItemA"}, "reqs": []}, #* Residental District Exit Right -> ShopItemA (StoneCap)
    {"from": {"map": "MAC_04", "id": "ShopItemA"}, "to": {"map": "MAC_04", "id": 0},           "reqs": []}, #* ShopItemA (StoneCap) -> Residental District Exit Right
    {"from": {"map": "MAC_04", "id": 0},           "to": {"map": "MAC_04", "id": "ShopItemB"}, "reqs": []}, #* Residental District Exit Right -> ShopItemB (DizzyDial)
    {"from": {"map": "MAC_04", "id": "ShopItemB"}, "to": {"map": "MAC_04", "id": 0},           "reqs": []}, #* ShopItemB (DizzyDial) -> Residental District Exit Right
    {"from": {"map": "MAC_04", "id": 0},           "to": {"map": "MAC_04", "id": "ShopItemC"}, "reqs": []}, #* Residental District Exit Right -> ShopItemC (ThunderRage)
    {"from": {"map": "MAC_04", "id": "ShopItemC"}, "to": {"map": "MAC_04", "id": 0},           "reqs": []}, #* ShopItemC (ThunderRage) -> Residental District Exit Right
    {"from": {"map": "MAC_04", "id": 0},           "to": {"map": "MAC_04", "id": "ShopItemD"}, "reqs": []}, #* Residental District Exit Right -> ShopItemD (TastyTonic)
    {"from": {"map": "MAC_04", "id": "ShopItemD"}, "to": {"map": "MAC_04", "id": 0},           "reqs": []}, #* ShopItemD (TastyTonic) -> Residental District Exit Right
    {"from": {"map": "MAC_04", "id": 0},           "to": {"map": "MAC_04", "id": "ShopItemE"}, "reqs": []}, #* Residental District Exit Right -> ShopItemE (VoltShroom)
    {"from": {"map": "MAC_04", "id": "ShopItemE"}, "to": {"map": "MAC_04", "id": 0},           "reqs": []}, #* ShopItemE (VoltShroom) -> Residental District Exit Right
    {"from": {"map": "MAC_04", "id": 0},           "to": {"map": "MAC_04", "id": "ShopItemF"}, "reqs": []}, #* Residental District Exit Right -> ShopItemF (SuperShroom)
    {"from": {"map": "MAC_04", "id": "ShopItemF"}, "to": {"map": "MAC_04", "id": 0},           "reqs": []}, #* ShopItemF (SuperShroom) -> Residental District Exit Right

    {"from": {"map": "MAC_04", "id": 0}, "to": {"map": "MAC_04", "id": 0}, "reqs": [], "pseudoitems": ["StarPiece_MAC_1",
                                                                                                      # "StarPiece_MAC_2",
                                                                                                      # "StarPiece_MAC_3",
                                                                                                      # "StarPiece_MAC_4"
                                                                                                       ]}, #+ Quizmo StarPieces
    {"from": {"map": "MAC_04", "id": 0}, "to": {"map": "MAC_04", "id": 0}, "reqs": [[{"starspirits": 2}]], "pseudoitems": ["StarPiece_MAC_5",
                                                                                                                        #   "StarPiece_MAC_6",
                                                                                                                        #   "StarPiece_MAC_7",
                                                                                                                        #   "StarPiece_MAC_8"
                                                                                                                           ]}, #+ Quizmo StarPieces
    {"from": {"map": "MAC_04", "id": 0}, "to": {"map": "MAC_04", "id": 0}, "reqs": [[{"starspirits": 4}]], "pseudoitems": ["StarPiece_MAC_9",
                                                                                                                          # "StarPiece_MAC_10",
                                                                                                                          # "StarPiece_MAC_11",
                                                                                                                          # "StarPiece_MAC_12"
                                                                                                                           ]}, #+ Quizmo StarPieces
    {"from": {"map": "MAC_04", "id": 0}, "to": {"map": "MAC_04", "id": 0}, "reqs": [[{"starspirits": 6}]], "pseudoitems": ["StarPiece_MAC_13",
                                                                                                                        #   "StarPiece_MAC_14",
                                                                                                                        #   "StarPiece_MAC_15",
                                                                                                                        #   "StarPiece_MAC_16"
                                                                                                                           ]}, #+ Quizmo StarPieces

    # MAC_05 Port District
    {"from": {"map": "MAC_05", "id": 0}, "to": {"map": "MAC_04", "id": 1}, "reqs": []}, # Port District Exit Right -> Residental District Exit Left
    {"from": {"map": "MAC_05", "id": 1}, "to": {"map": "MAC_06", "id": 0}, "reqs": []}, # Port District Ride Whale -> Ride Whale (Toad Town)
    {"from": {"map": "MAC_05", "id": 3}, "to": {"map": "KGR_01", "id": 0}, "reqs": []}, # Port District Enter Whale -> Whale Mouth Exit Left

    {"from": {"map": "MAC_05", "id": 0}, "to": {"map": "MAC_05", "id": 1}, "reqs": [["RF_CanRideWhale"]]}, #? Port District Exit Right -> Port District Ride Whale
    {"from": {"map": "MAC_05", "id": 1}, "to": {"map": "MAC_05", "id": 0}, "reqs": []}, #? Port District Ride Whale -> Port District Exit Right
    {"from": {"map": "MAC_05", "id": 0}, "to": {"map": "MAC_05", "id": 3}, "reqs": [["Hammer","SuperBoots","Bombette"]]}, #? Port District Exit Right -> Port District Enter Whale
    {"from": {"map": "MAC_05", "id": 3}, "to": {"map": "MAC_05", "id": 0}, "reqs": []}, #? Port District Enter Whale -> Port District Exit Right

    {"from": {"map": "MAC_05", "id": 0},             "to": {"map": "MAC_05", "id": "GiftA"},       "reqs": []}, #* Port District Exit Right -> GiftA (Lyrics)
    {"from": {"map": "MAC_05", "id": "GiftA"},       "to": {"map": "MAC_05", "id": 0},             "reqs": []}, #* GiftA (Lyrics) -> Port District Exit Right
    {"from": {"map": "MAC_05", "id": 0},             "to": {"map": "MAC_05", "id": "GiftB"},       "reqs": [["Melody"]]}, #* Port District Exit Right -> GiftB (AttackFXD)
    {"from": {"map": "MAC_05", "id": "GiftB"},       "to": {"map": "MAC_05", "id": 0},             "reqs": []}, #* GiftB (AttackFXD) -> Port District Exit Right
    {"from": {"map": "MAC_05", "id": 0},             "to": {"map": "MAC_05", "id": "GiftC"},       "reqs": [["Parakarry"],["Letter15"]]}, #* Port District Exit Right -> GiftC (Letter16)
    {"from": {"map": "MAC_05", "id": "GiftC"},       "to": {"map": "MAC_05", "id": 0},             "reqs": []}, #* GiftC (Letter16) -> Port District Exit Right
    {"from": {"map": "MAC_05", "id": 0},             "to": {"map": "MAC_05", "id": "GiftD"},       "reqs": [["RF_RadioTradeEvt3"],["Coconut"]], "pseudoitems": ["RF_RadioTradeEvt3Done"]}, #* Port District Exit Right -> GiftD (YummyMeal)
    {"from": {"map": "MAC_05", "id": "GiftD"},       "to": {"map": "MAC_05", "id": 0},             "reqs": []}, #* GiftD (YummyMeal) -> Port District Exit Right
    {"from": {"map": "MAC_05", "id": 0},             "to": {"map": "MAC_05", "id": "HiddenPanel"}, "reqs": [["can_flip_panels"]]}, #* Port District Exit Right -> HiddenPanel (StarPiece)
    {"from": {"map": "MAC_05", "id": "HiddenPanel"}, "to": {"map": "MAC_05", "id": 0},             "reqs": []}, #* HiddenPanel (StarPiece) -> Port District Exit Right

    {"from": {"map": "MAC_05", "id": 0}, "to": {"map": "MAC_05", "id": 0}, "reqs": [], "pseudoitems": ["StarPiece_MAC_1",
                                                                                                      # "StarPiece_MAC_2",
                                                                                                      # "StarPiece_MAC_3",
                                                                                                      # "StarPiece_MAC_4"
                                                                                                       ]}, #+ Quizmo StarPieces
    {"from": {"map": "MAC_05", "id": 0}, "to": {"map": "MAC_05", "id": 0}, "reqs": [[{"starspirits": 2}]], "pseudoitems": ["StarPiece_MAC_5",
                                                                                                                          # "StarPiece_MAC_6",
                                                                                                                          # "StarPiece_MAC_7",
                                                                                                                          # "StarPiece_MAC_8"
                                                                                                                           ]}, #+ Quizmo StarPieces
    {"from": {"map": "MAC_05", "id": 0}, "to": {"map": "MAC_05", "id": 0}, "reqs": [[{"starspirits": 4}]], "pseudoitems": ["StarPiece_MAC_9",
                                                                                                                          # "StarPiece_MAC_10",
                                                                                                                          # "StarPiece_MAC_11",
                                                                                                                          # "StarPiece_MAC_12"
                                                                                                                           ]}, #+ Quizmo StarPieces
    {"from": {"map": "MAC_05", "id": 0}, "to": {"map": "MAC_05", "id": 0}, "reqs": [[{"starspirits": 6}]], "pseudoitems": ["StarPiece_MAC_13",
                                                                                                                          # "StarPiece_MAC_14",
                                                                                                                          # "StarPiece_MAC_15",
                                                                                                                          # "StarPiece_MAC_16"
                                                                                                                           ]}, #+ Quizmo StarPieces

    # MAC_06 Riding the Whale
    {"from": {"map": "MAC_06", "id": 0}, "to": {"map": "MAC_05", "id": 1}, "reqs": []}, # Ride Whale (Toad Town) -> Port District Ride Whale
    {"from": {"map": "MAC_06", "id": 0}, "to": {"map": "JAN_00", "id": 0}, "reqs": []}, # Ride Whale (Lavalava Island) -> Whale Cove Ride The Whale

    {"from": {"map": "MAC_06", "id": 0}, "to": {"map": "MAC_06", "id": 1}, "reqs": []}, #? Ride Whale (Toad Town) -> Ride Whale (Lavalava Island)
    {"from": {"map": "MAC_06", "id": 1}, "to": {"map": "MAC_06", "id": 0}, "reqs": []}, #? Ride Whale (Lavalava Island) -> Ride Whale (Toad Town)
]<|MERGE_RESOLUTION|>--- conflicted
+++ resolved
@@ -211,11 +211,7 @@
 
     {"from": {"map": "MAC_04", "id": 0}, "to": {"map": "MAC_04", "id": 1}, "reqs": []}, #? Residental District Exit Right -> Residental District Exit Left
     {"from": {"map": "MAC_04", "id": 1}, "to": {"map": "MAC_04", "id": 0}, "reqs": []}, #? Residental District Exit Left -> Residental District Exit Right
-<<<<<<< HEAD
-    {"from": {"map": "MAC_04", "id": 0}, "to": {"map": "MAC_04", "id": 2}, "reqs": [["Bow","RF_ToyboxOpen"]]}, #? Residental District Exit Right -> Residental District Toybox Spring
-=======
     {"from": {"map": "MAC_04", "id": 0}, "to": {"map": "MAC_04", "id": 2}, "reqs": [["Bow","RF_ToyboxOpen"],["can_climb_steps"]]}, #? Residental District Exit Right -> Residental District Toybox Spring
->>>>>>> ddf2408c
     {"from": {"map": "MAC_04", "id": 2}, "to": {"map": "MAC_04", "id": 0}, "reqs": []}, #? Residental District Toybox Spring -> Residental District Exit Right
 
     {"from": {"map": "MAC_04", "id": 2}, "to": {"map": "MAC_04", "id": 2}, "reqs": [], "pseudoitems": ["MF_Ch4_CanThrowInTrain"]}, #+ Toybox: Can throw in ToyTrain
