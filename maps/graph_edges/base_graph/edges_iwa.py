--- conflicted
+++ resolved
@@ -13,11 +13,7 @@
     {"from": {"map": "IWA_00", "id": "ItemB"},   "to": {"map": "IWA_00", "id": 0},         "reqs": []}, #* ItemB (Coin) -> Mt Rugged 1 Exit Left
     {"from": {"map": "IWA_00", "id": 0},         "to": {"map": "IWA_00", "id": "ItemC"},   "reqs": []}, #* Mt Rugged 1 Exit Left -> ItemC (Coin)
     {"from": {"map": "IWA_00", "id": "ItemC"},   "to": {"map": "IWA_00", "id": 0},         "reqs": []}, #* ItemC (Coin) -> Mt Rugged 1 Exit Left
-<<<<<<< HEAD
-    {"from": {"map": "IWA_00", "id": 0},         "to": {"map": "IWA_00", "id": "ItemD"},   "reqs": [["Hammer","Bombette"],["RF_Missable"]]}, #* Mt Rugged 1 Exit Left -> ItemD (WhackasBump)
-=======
-    {"from": {"map": "IWA_00", "id": 0},         "to": {"map": "IWA_00", "id": "ItemD"},   "reqs": [["Hammer", "Bombette"],["RF_Missable"]]}, #* Mt Rugged 1 Exit Left -> ItemD (WhackasBump)
->>>>>>> 496fe1cb
+    {"from": {"map": "IWA_00", "id": 0},         "to": {"map": "IWA_00", "id": "ItemD"},   "reqs": [["Hammer"],["RF_Missable"]]}, #* Mt Rugged 1 Exit Left -> ItemD (WhackasBump)
     {"from": {"map": "IWA_00", "id": "ItemD"},   "to": {"map": "IWA_00", "id": 0},         "reqs": []}, #* ItemD (WhackasBump) -> Mt Rugged 1 Exit Left
     {"from": {"map": "IWA_00", "id": 0},         "to": {"map": "IWA_00", "id": "YBlockA"}, "reqs": []}, #* Mt Rugged 1 Exit Left -> YBlockA (SleepySheep)
     {"from": {"map": "IWA_00", "id": "YBlockA"}, "to": {"map": "IWA_00", "id": 0},         "reqs": []}, #* YBlockA (SleepySheep) -> Mt Rugged 1 Exit Left
