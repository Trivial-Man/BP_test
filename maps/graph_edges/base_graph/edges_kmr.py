--- conflicted
+++ resolved
@@ -12,13 +12,8 @@
     {"from": {"map": "KMR_02", "id": 2             },  "to": {"map": "KMR_05", "id": 1             },  "reqs": []}, # Goomba Village Exit Top Left -> Behind the Village Exit Right
     {"from": {"map": "KMR_02", "id": 3             },  "to": {"map": "TIK_01", "id": 2             },  "reqs": []}, # Goomba Village Blue Warp Pipe -> Warp Zone 1 (B1) Blue Pipe (Right)
 
-<<<<<<< HEAD
-    {"from": {"map": "KMR_02", "id": 1             },  "to": {"map": "KMR_02", "id": 0             },  "reqs": [["Hammer","Bombette"]]}, #? Goomba Village Exit Left -> Goomba Village Exit Right
-    {"from": {"map": "KMR_02", "id": 0             },  "to": {"map": "KMR_02", "id": 1             },  "reqs": [["Hammer","Bombette"]]}, #? Goomba Village Exit Right -> Goomba Village Exit Left
-=======
-    {"from": {"map": "KMR_02", "id": 1             },  "to": {"map": "KMR_02", "id": 0             },  "reqs": [["Hammer", "Bombette"]]}, #? Goomba Village Exit Left -> Goomba Village Exit Right
-    {"from": {"map": "KMR_02", "id": 0             },  "to": {"map": "KMR_02", "id": 1             },  "reqs": [["Hammer", "Bombette"]]}, #? Goomba Village Exit Right -> Goomba Village Exit Left
->>>>>>> 496fe1cb
+    {"from": {"map": "KMR_02", "id": 1             },  "to": {"map": "KMR_02", "id": 0             },  "reqs": [["Hammer"]]}, #? Goomba Village Exit Left -> Goomba Village Exit Right
+    {"from": {"map": "KMR_02", "id": 0             },  "to": {"map": "KMR_02", "id": 1             },  "reqs": [["Hammer"]]}, #? Goomba Village Exit Right -> Goomba Village Exit Left
     {"from": {"map": "KMR_02", "id": 1             },  "to": {"map": "KMR_02", "id": 2             },  "reqs": []}, #? Goomba Village Exit Left -> Goomba Village Exit Top Left
     {"from": {"map": "KMR_02", "id": 2             },  "to": {"map": "KMR_02", "id": 1             },  "reqs": []}, #? Goomba Village Exit Top Left -> Goomba Village Exit Left
     {"from": {"map": "KMR_02", "id": 1             },  "to": {"map": "KMR_02", "id": 3             },  "reqs": [["GF_TIK01_WarpPipes"]]}, #? Goomba Village Exit Left -> Goomba Village Blue Warp Pipe
@@ -68,13 +63,8 @@
     {"from": {"map": "KMR_03", "id": 0}, "to": {"map": "KMR_04", "id": 0}, "reqs": []}, # Bottom of the Cliff Exit Left -> Jr. Troopa's Playground Exit Right
     {"from": {"map": "KMR_03", "id": 1}, "to": {"map": "KMR_05", "id": 0}, "reqs": []}, # Bottom of the Cliff Exit Right -> Behind the Village Exit Left
     
-<<<<<<< HEAD
-    {"from": {"map": "KMR_03", "id": 0}, "to": {"map": "KMR_03", "id": 1}, "reqs": [["Hammer","Bombette"]]}, #? Bottom of the Cliff Exit Left -> Bottom of the Cliff Exit Right
-    {"from": {"map": "KMR_03", "id": 1}, "to": {"map": "KMR_03", "id": 0}, "reqs": [["Hammer","Bombette"]]}, #? Bottom of the Cliff Exit Right -> Bottom of the Cliff Exit Left
-=======
-    {"from": {"map": "KMR_03", "id": 0}, "to": {"map": "KMR_03", "id": 1}, "reqs": [["Hammer", "Bombette"]]}, #? Bottom of the Cliff Exit Left -> Bottom of the Cliff Exit Right
-    {"from": {"map": "KMR_03", "id": 1}, "to": {"map": "KMR_03", "id": 0}, "reqs": [["Hammer", "Bombette"]]}, #? Bottom of the Cliff Exit Right -> Bottom of the Cliff Exit Left
->>>>>>> 496fe1cb
+    {"from": {"map": "KMR_03", "id": 0}, "to": {"map": "KMR_03", "id": 1}, "reqs": [["Hammer"]]}, #? Bottom of the Cliff Exit Left -> Bottom of the Cliff Exit Right
+    {"from": {"map": "KMR_03", "id": 1}, "to": {"map": "KMR_03", "id": 0}, "reqs": [["Hammer"]]}, #? Bottom of the Cliff Exit Right -> Bottom of the Cliff Exit Left
     
     {"from": {"map": "KMR_03", "id": 0},               "to": {"map": "KMR_03", "id": "YBlockA"},       "reqs": [["can_hit_grounded_blocks"]]}, #* Bottom of the Cliff Exit Left -> YBlockA (Coin)
     {"from": {"map": "KMR_03", "id": "YBlockA"},       "to": {"map": "KMR_03", "id": 0},               "reqs": []}, #* YBlockA (Coin) -> Bottom of the Cliff Exit Left
