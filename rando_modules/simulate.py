"""
This module represents Mario as an abstract object for simulating world traversal.
This is required for checking randomization logic.
"""

from metadata.multiuse_progression_items import multiuse_progression_items

class Mario:
    """
    Represents a state of Mario, including items, partners and more abstract
    things that influence progression.
    """
    def __init__(self, **kwargs):
        self.boots = kwargs.get("boots", set())
        self.hammer = kwargs.get("hammer", set())
        self.items = kwargs.get("items", set())
        self.starpieces = kwargs.get("starpieces", set())
        self.partners = kwargs.get("partners", set())
        self.favors = kwargs.get("favors", set()) # https://www.mariowiki.com/Koopa_Koot%27s_favors
        self.flags = kwargs.get("flags", set())
        self.starspirits = kwargs.get("starspirits", set())
        self.item_history = []
        self.starpiece_count = 0


<<<<<<< HEAD
def add_to_inventory(item_object):
    """Add something to Mario's inventory."""
    all_partners = ["Goombario", "Kooper", "Bombette", "Parakarry",
                    "Bow", "Watt", "Sushie", "Lakilester"]
    global mario
    # Overload: Single item -> Add item
    if isinstance(item_object, str):
        is_new_pseudoitem = False
    
        if (   item_object.startswith("GF")
            or item_object.startswith("MF")
            or item_object.startswith("MB")
            or item_object.startswith("RF")):
            if item_object not in mario.flags:
                mario.flags.add(item_object)
            is_new_pseudoitem = True
        elif item_object in all_partners:
            if item_object not in mario.partners:
                mario.partners.add(item_object)
                mario.item_history.append(item_object)
                is_new_pseudoitem = True
        elif item_object.find("StarPiece") != -1:
            if item_object not in mario.starpieces:
                mario.starpieces.add(item_object)
                mario.item_history.append(item_object)
                if item_object.startswith("Three"):
                    mario.starpiece_count += 3
                else:
                    mario.starpiece_count += 1
        elif item_object.startswith("FAVOR"):
            if item_object not in mario.favors:
                mario.favors.add(item_object)
                is_new_pseudoitem = True
        elif item_object.startswith("EQUIPMENT"):
            if (item_object.startswith("EQUIPMENT_Boots_Progressive")
            and item_object not in mario.boots
            ):
                mario.boots.add(item_object)
                is_new_pseudoitem = True
            if (item_object.startswith("EQUIPMENT_Hammer_Progressive")
            and item_object not in mario.hammer
            ):
                mario.hammer.add(item_object)
                is_new_pseudoitem = True
        elif item_object.startswith("STARSPIRIT"):
            if item_object not in mario.starspirits:
                mario.starspirits.add(item_object)
            is_new_pseudoitem = True
        else:
            if item_object not in mario.items:
                mario.items.add(item_object)
                mario.item_history.append(item_object)
        
        #print(f"New item: {item_object}")

        return is_new_pseudoitem
    # Overload: List of items -> Call function per item
    if isinstance(item_object, list):
        has_new_pseudoitem = False
        for singular_item in item_object:
            is_new_pseudoitem = add_to_inventory(singular_item)
            if is_new_pseudoitem:
                has_new_pseudoitem = True
        return has_new_pseudoitem

    raise TypeError('item_object argument is not of type str or list',
                    type(item_object),
                    item_object)


def clear_inventory():
    """Completely clear Mario's inventory."""
    global mario
    mario = Mario()


def get_item_history():
    """"""
    global mario
    return mario.item_history


def can_flip_panels():
    """
    Checks if Mario can currently flip hidden panels:
    * Superboots or better, or
    * UltraHammer
    """
    global mario
    return len(mario.hammer) == 3 or len(mario.boots) >= 2
=======
    def add_to_inventory(self, item_object):
        """Add something to Mario's inventory."""
        all_partners = ["Goombario", "Kooper", "Bombette", "Parakarry",
                        "Bow", "Watt", "Sushie", "Lakilester"]
        # Overload: Single item -> Add item
        if isinstance(item_object, str):
            is_new_pseudoitem = False

            if (   item_object.startswith("GF")
                or item_object.startswith("MF")
                or item_object.startswith("MB")
                or item_object.startswith("RF")
            ):
                if item_object not in self.flags:
                    self.flags.append(item_object)
                is_new_pseudoitem = True
            elif item_object in all_partners:
                if item_object not in self.partners:
                    self.partners.append(item_object)
                    self.item_history.append(f"+{item_object}")
                    is_new_pseudoitem = True
            elif item_object.find("StarPiece") != -1:
                if item_object not in self.starpieces:
                    if item_object.startswith("Three"):
                        self.starpiece_count += 3
                    else:
                        self.starpiece_count += 1
                    self.starpieces.append(item_object)
                    self.item_history.append(f"+{item_object}")
            elif item_object.startswith("FAVOR"):
                if item_object not in self.favors:
                    self.favors.append(item_object)
                    is_new_pseudoitem = True
            elif item_object.startswith("EQUIPMENT"):
                if (item_object.startswith("EQUIPMENT_Boots_Progressive")
                and item_object not in self.boots
                ):
                    self.boots.append(item_object)
                    is_new_pseudoitem = True
                if (item_object.startswith("EQUIPMENT_Hammer_Progressive")
                and item_object not in self.hammer
                ):
                    self.hammer.append(item_object)
                    is_new_pseudoitem = True
            elif item_object.startswith("STARSPIRIT"):
                if item_object not in self.starspirits:
                    self.starspirits.append(item_object)
                is_new_pseudoitem = True
            else:
                if item_object not in self.items:
                    self.items.append(item_object)
                    self.item_history.append(f"+{item_object}")
>>>>>>> 93f5bc19

            #print(f"New item: {item_object}")

<<<<<<< HEAD
def can_shake_trees():
    """
    Checks if Mario can currently shake trees:
    * Hammer or better, or
    * Bombette
    """
    global mario
    return len(mario.hammer) >= 1 or "Bombette" in mario.partners


def has_item(item_str):
    """Checks if Mario currently has a certain item."""
    global mario
    return item_str in mario.items


def has_partner(partner_str):
    """Checks if Mario currently has a certain partner."""
    global mario
    return partner_str in mario.partners


def has_parakarry_3_letters():
    """Checks if Mario has three or more different letters he can give to Parakarry."""
    global mario
    count = 0
    for item_str in mario.items:
        if item_str.startswith("Letter"):
            count += 1
            if count >= 3:
                return True
    return False


def get_starpiece_count() -> int:
    global mario
    return mario.starpiece_count


def saved_all_yoshikids():
    """Checks if Mario has saved all 5 of the Yoshi Kids"""
    global mario
    count = 0
    for flag_str in mario.flags:
        if flag_str.startswith("RF_SavedYoshiKid"):
            count += 1
            if count >= 5:
                return True
    return False


def require(**kwargs):
    # Sanity-checking kwargs
    for key in kwargs.keys():
        if key not in [
            "partner",
            "item",
            "starpieces",
            "hammer",
            "boots",
            "favor",
            "flag",
            "starspirits"
        ]:
            raise KeyError('Requirement kwargs is not valid', key)
    def func(kwargs=kwargs):
        global mario

        # Partners
        if "partner" in kwargs:
            partners = kwargs["partner"]
            if not isinstance(partners, list):
                partners = [partners]
            for partner in partners:
                if partner in mario.partners:
                    return True
        # Items
        if "item" in kwargs:
            items = kwargs["item"]
            if not isinstance(items, list):
                items = [items]
            for item in items:
                if item in multiuse_progression_items:
                    # remove single multiuse item #TODO very janky, pls rework
                    for multi_item in multiuse_progression_items[item]:
                        if multi_item in mario.items:
                            mario.items.remove(multi_item)
                            return True
                elif item in mario.items:
                    return True
        # StarPieces
        if "starpieces" in kwargs:
            starpieces = kwargs["starpieces"]
            if mario.starpiece_count >= starpieces:
                return True
        # Hammer
        if "hammer" in kwargs:
            hammer = kwargs["hammer"]
            if len(mario.hammer) >= hammer:
                return True
        # Boots
        if "boots" in kwargs:
            boots = kwargs["boots"]
            if len(mario.boots) >= boots:
                return True
        # Koopa Koot Favors
        if "favor" in kwargs:
            favor = kwargs["favor"]
            if favor in mario.favors:
                return True
        # Flags
        if "flag" in kwargs:
            flags = kwargs["flag"]
            if not isinstance(flags, list):
                flags = [flags]
            for flag in flags:
                if flag in mario.flags:
                    return True
        # Star Spirits
        if "starspirits" in kwargs:
            starspirits = kwargs["starspirits"]
            if len(mario.starspirits) >= starspirits:
                return True
                
=======
            return is_new_pseudoitem
        # Overload: List of items -> Call function per item
        if isinstance(item_object, list):
            has_new_pseudoitem = False
            for singular_item in item_object:
                is_new_pseudoitem = self.add_to_inventory(singular_item)
                if is_new_pseudoitem:
                    has_new_pseudoitem = True
            return has_new_pseudoitem

        raise TypeError('item_object argument is not of type str or list',
                        type(item_object),
                        item_object)


    def remove_from_inventory(self, item_object):
        """Remove something from Mario's inventory."""
        all_partners = ["Goombario", "Kooper", "Bombette", "Parakarry",
                        "Bow", "Watt", "Sushie", "Lakilester"]
        # Overload: Single item -> Remove item
        if isinstance(item_object, str):

            if (   item_object.startswith("GF")
                or item_object.startswith("MF")
                or item_object.startswith("MB")
                or item_object.startswith("RF")
            ):
                self.flags.remove(item_object)
            elif item_object in all_partners:
                self.partners.remove(item_object)
                self.item_history.append(f"-{item_object}")
            elif item_object.find("StarPiece") != -1:
                if item_object.startswith("Three"):
                    self.starpiece_count -= 3
                else:
                    self.starpiece_count -= 1
                self.starpieces.remove(item_object)
                self.item_history.append(f"-{item_object}")
            elif item_object.startswith("FAVOR"):
                self.favors.remove(item_object)
            elif item_object.startswith("EQUIPMENT"):
                if (item_object.startswith("EQUIPMENT_Boots_Progressive")):
                    self.boots.remove(item_object)
                if (item_object.startswith("EQUIPMENT_Hammer_Progressive")):
                    self.hammer.remove(item_object)
            elif item_object.startswith("STARSPIRIT"):
                self.starspirits.remove(item_object)
            else:
                self.items.remove(item_object)
                self.item_history.append(f"-{item_object}")
            return

        # Overload: List of items -> Call function per item
        if isinstance(item_object, list):
            for singular_item in item_object:
                self.remove_from_inventory(singular_item)
            return

        raise TypeError('item_object argument is not of type str or list',
                        type(item_object),
                        item_object)


    def can_flip_panels(self):
        """
        Checks if Mario can currently flip hidden panels:
        * Superboots or better, or
        * UltraHammer
        """
        return ((len(self.hammer) - 1) >= 2 or len(self.boots) - 1 >= 1)


    def can_shake_trees(self):
        """
        Checks if Mario can currently shake trees:
        * Hammer or better, or
        * Bombette
        """
        return len(self.hammer) - 1 >= 0 or "Bombette" in self.partners


    def can_hit_grounded_blocks(self):
        """Check if Mario is able to hit a block placed on the ground."""
        return (
            len(self.hammer) - 1 >= 0
         or len(self.boots) - 1 >= 1
         or "Kooper" in self.partners
         or "Bombette" in self.partners
        )


    def can_see_hidden_blocks(self):
        """Check if Mario can see hidden blocks."""
        return (
            "Watt" in self.partners
         or "RF_HiddenBlocksVisible" in self.flags
        )


    def has_parakarry_letters(self):
        """Checks if Mario has three or more different letters he can give to Parakarry."""
        count = 0
        for item_str in self.items:
            if item_str.startswith("Letter"):
                count += 1
                if count >= 3:
                    return True
        return False
>>>>>>> 93f5bc19


    def saved_all_yoshikids(self):
        """Checks if Mario has saved all 5 of the Yoshi Kids"""
        count = 0
        for flag_str in self.flags:
            if flag_str.startswith("RF_SavedYoshiKid"):
                count += 1
                if count >= 5:
                    return True
        return False


    def requirements_fulfilled(self, all_reqs:list):
        all_partners = ["Goombario", "Kooper", "Bombette", "Parakarry",
                        "Bow", "Watt", "Sushie", "Lakilester"]
        fulfilled = True
        # For the requirements to be fulfilled, all requirement groups have
        # to be met. Each requirement group has to have at least one of its
        # conditions met to count as fulfilled.
        # This effectively ANDs all requirement groups, and ORs all conditions
        # within a given requirement group.
        for req_group in all_reqs:
            assert(isinstance(req_group, list))
            group_fulfilled = False
            for req in req_group:
                if isinstance(req, dict):
                    # Check star spirits
                    if ("starspirits" in req
                    and len(self.starspirits) >= req["starspirits"]
                    ):
                        group_fulfilled = True
                        break
                    # Check star pieces
                    if ("starpieces" in req
                    and self.starpiece_count >= req["starpieces"]
                    ):
                        group_fulfilled = True
                        break
                    # Check keys
                    for key_name, key_count in req.items():
                        keys_acquired = 0
                        for item in self.items:
                            if item.startswith(key_name):
                                keys_acquired += 1
                        if keys_acquired >= key_count:
                            group_fulfilled = True
                            break
                else:
                    # Check boots
                    if req.endswith("Boots"):
                        if req == "UltraBoots":
                            if len(self.boots) - 1 >= 2:
                                group_fulfilled = True
                                break
                        elif req == "SuperBoots":
                            if len(self.boots) - 1 >= 1:
                                group_fulfilled = True
                                break
                    # Check hammer
                    if req.endswith("Hammer"):
                        if req == "UltraHammer":
                            if len(self.hammer) - 1 >= 2:
                                group_fulfilled = True
                                break
                        elif req == "SuperHammer":
                            if len(self.hammer) - 1 >= 1:
                                group_fulfilled = True
                                break
                        elif req == "Hammer":
                            if len(self.hammer) - 1 >= 0:
                                group_fulfilled = True
                                break
                    # Check partners
                    if req in all_partners:
                        if req in self.partners:
                            group_fulfilled = True
                            break
                    # Check flags
                    if (   req.startswith("GF")
                        or req.startswith("MF")
                        or req.startswith("MB")
                        or req.startswith("RF")):
                        if req in self.flags:
                            group_fulfilled = True
                            break
                    # Check Koopa Koot favors
                    if req.startswith("FAVOR"):
                        if req in self.favors:
                            group_fulfilled = True
                            break
                    # Check panel flipping
                    if req == "can_flip_panels":
                        if self.can_flip_panels():
                            group_fulfilled = True
                            break
                    # Check tree shaking
                    if req == "can_shake_trees":
                        if self.can_shake_trees():
                            group_fulfilled = True
                            break
                    # Check letters for Parakarry
                    if req == "has_parakarry_letters":
                        if self.has_parakarry_letters():
                            group_fulfilled = True
                            break
                    # Check saved Yoshi kids
                    if req == "saved_all_yoshikids":
                        if self.saved_all_yoshikids():
                            group_fulfilled = True
                            break
                    # Check hitting grounded blocks
                    if req == "can_hit_grounded_blocks":
                        if self.can_hit_grounded_blocks():
                            group_fulfilled = True
                            break
                    # Check hidden blocks
                    if req == "can_see_hidden_blocks":
                        if self.can_see_hidden_blocks():
                            group_fulfilled = True
                            break
                    # Check other items
                    if req in self.items:
                        group_fulfilled = True
                        break

            if not group_fulfilled:
                fulfilled = False
                break

        return fulfilled<|MERGE_RESOLUTION|>--- conflicted
+++ resolved
@@ -23,98 +23,6 @@
         self.starpiece_count = 0
 
 
-<<<<<<< HEAD
-def add_to_inventory(item_object):
-    """Add something to Mario's inventory."""
-    all_partners = ["Goombario", "Kooper", "Bombette", "Parakarry",
-                    "Bow", "Watt", "Sushie", "Lakilester"]
-    global mario
-    # Overload: Single item -> Add item
-    if isinstance(item_object, str):
-        is_new_pseudoitem = False
-    
-        if (   item_object.startswith("GF")
-            or item_object.startswith("MF")
-            or item_object.startswith("MB")
-            or item_object.startswith("RF")):
-            if item_object not in mario.flags:
-                mario.flags.add(item_object)
-            is_new_pseudoitem = True
-        elif item_object in all_partners:
-            if item_object not in mario.partners:
-                mario.partners.add(item_object)
-                mario.item_history.append(item_object)
-                is_new_pseudoitem = True
-        elif item_object.find("StarPiece") != -1:
-            if item_object not in mario.starpieces:
-                mario.starpieces.add(item_object)
-                mario.item_history.append(item_object)
-                if item_object.startswith("Three"):
-                    mario.starpiece_count += 3
-                else:
-                    mario.starpiece_count += 1
-        elif item_object.startswith("FAVOR"):
-            if item_object not in mario.favors:
-                mario.favors.add(item_object)
-                is_new_pseudoitem = True
-        elif item_object.startswith("EQUIPMENT"):
-            if (item_object.startswith("EQUIPMENT_Boots_Progressive")
-            and item_object not in mario.boots
-            ):
-                mario.boots.add(item_object)
-                is_new_pseudoitem = True
-            if (item_object.startswith("EQUIPMENT_Hammer_Progressive")
-            and item_object not in mario.hammer
-            ):
-                mario.hammer.add(item_object)
-                is_new_pseudoitem = True
-        elif item_object.startswith("STARSPIRIT"):
-            if item_object not in mario.starspirits:
-                mario.starspirits.add(item_object)
-            is_new_pseudoitem = True
-        else:
-            if item_object not in mario.items:
-                mario.items.add(item_object)
-                mario.item_history.append(item_object)
-        
-        #print(f"New item: {item_object}")
-
-        return is_new_pseudoitem
-    # Overload: List of items -> Call function per item
-    if isinstance(item_object, list):
-        has_new_pseudoitem = False
-        for singular_item in item_object:
-            is_new_pseudoitem = add_to_inventory(singular_item)
-            if is_new_pseudoitem:
-                has_new_pseudoitem = True
-        return has_new_pseudoitem
-
-    raise TypeError('item_object argument is not of type str or list',
-                    type(item_object),
-                    item_object)
-
-
-def clear_inventory():
-    """Completely clear Mario's inventory."""
-    global mario
-    mario = Mario()
-
-
-def get_item_history():
-    """"""
-    global mario
-    return mario.item_history
-
-
-def can_flip_panels():
-    """
-    Checks if Mario can currently flip hidden panels:
-    * Superboots or better, or
-    * UltraHammer
-    """
-    global mario
-    return len(mario.hammer) == 3 or len(mario.boots) >= 2
-=======
     def add_to_inventory(self, item_object):
         """Add something to Mario's inventory."""
         all_partners = ["Goombario", "Kooper", "Bombette", "Parakarry",
@@ -129,11 +37,11 @@
                 or item_object.startswith("RF")
             ):
                 if item_object not in self.flags:
-                    self.flags.append(item_object)
+                    self.flags.add(item_object)
                 is_new_pseudoitem = True
             elif item_object in all_partners:
                 if item_object not in self.partners:
-                    self.partners.append(item_object)
+                    self.partners.add(item_object)
                     self.item_history.append(f"+{item_object}")
                     is_new_pseudoitem = True
             elif item_object.find("StarPiece") != -1:
@@ -142,161 +50,34 @@
                         self.starpiece_count += 3
                     else:
                         self.starpiece_count += 1
-                    self.starpieces.append(item_object)
+                    self.starpieces.add(item_object)
                     self.item_history.append(f"+{item_object}")
             elif item_object.startswith("FAVOR"):
                 if item_object not in self.favors:
-                    self.favors.append(item_object)
+                    self.favors.add(item_object)
                     is_new_pseudoitem = True
             elif item_object.startswith("EQUIPMENT"):
                 if (item_object.startswith("EQUIPMENT_Boots_Progressive")
                 and item_object not in self.boots
                 ):
-                    self.boots.append(item_object)
+                    self.boots.add(item_object)
                     is_new_pseudoitem = True
                 if (item_object.startswith("EQUIPMENT_Hammer_Progressive")
                 and item_object not in self.hammer
                 ):
-                    self.hammer.append(item_object)
+                    self.hammer.add(item_object)
                     is_new_pseudoitem = True
             elif item_object.startswith("STARSPIRIT"):
                 if item_object not in self.starspirits:
-                    self.starspirits.append(item_object)
+                    self.starspirits.add(item_object)
                 is_new_pseudoitem = True
             else:
                 if item_object not in self.items:
-                    self.items.append(item_object)
+                    self.items.add(item_object)
                     self.item_history.append(f"+{item_object}")
->>>>>>> 93f5bc19
 
             #print(f"New item: {item_object}")
 
-<<<<<<< HEAD
-def can_shake_trees():
-    """
-    Checks if Mario can currently shake trees:
-    * Hammer or better, or
-    * Bombette
-    """
-    global mario
-    return len(mario.hammer) >= 1 or "Bombette" in mario.partners
-
-
-def has_item(item_str):
-    """Checks if Mario currently has a certain item."""
-    global mario
-    return item_str in mario.items
-
-
-def has_partner(partner_str):
-    """Checks if Mario currently has a certain partner."""
-    global mario
-    return partner_str in mario.partners
-
-
-def has_parakarry_3_letters():
-    """Checks if Mario has three or more different letters he can give to Parakarry."""
-    global mario
-    count = 0
-    for item_str in mario.items:
-        if item_str.startswith("Letter"):
-            count += 1
-            if count >= 3:
-                return True
-    return False
-
-
-def get_starpiece_count() -> int:
-    global mario
-    return mario.starpiece_count
-
-
-def saved_all_yoshikids():
-    """Checks if Mario has saved all 5 of the Yoshi Kids"""
-    global mario
-    count = 0
-    for flag_str in mario.flags:
-        if flag_str.startswith("RF_SavedYoshiKid"):
-            count += 1
-            if count >= 5:
-                return True
-    return False
-
-
-def require(**kwargs):
-    # Sanity-checking kwargs
-    for key in kwargs.keys():
-        if key not in [
-            "partner",
-            "item",
-            "starpieces",
-            "hammer",
-            "boots",
-            "favor",
-            "flag",
-            "starspirits"
-        ]:
-            raise KeyError('Requirement kwargs is not valid', key)
-    def func(kwargs=kwargs):
-        global mario
-
-        # Partners
-        if "partner" in kwargs:
-            partners = kwargs["partner"]
-            if not isinstance(partners, list):
-                partners = [partners]
-            for partner in partners:
-                if partner in mario.partners:
-                    return True
-        # Items
-        if "item" in kwargs:
-            items = kwargs["item"]
-            if not isinstance(items, list):
-                items = [items]
-            for item in items:
-                if item in multiuse_progression_items:
-                    # remove single multiuse item #TODO very janky, pls rework
-                    for multi_item in multiuse_progression_items[item]:
-                        if multi_item in mario.items:
-                            mario.items.remove(multi_item)
-                            return True
-                elif item in mario.items:
-                    return True
-        # StarPieces
-        if "starpieces" in kwargs:
-            starpieces = kwargs["starpieces"]
-            if mario.starpiece_count >= starpieces:
-                return True
-        # Hammer
-        if "hammer" in kwargs:
-            hammer = kwargs["hammer"]
-            if len(mario.hammer) >= hammer:
-                return True
-        # Boots
-        if "boots" in kwargs:
-            boots = kwargs["boots"]
-            if len(mario.boots) >= boots:
-                return True
-        # Koopa Koot Favors
-        if "favor" in kwargs:
-            favor = kwargs["favor"]
-            if favor in mario.favors:
-                return True
-        # Flags
-        if "flag" in kwargs:
-            flags = kwargs["flag"]
-            if not isinstance(flags, list):
-                flags = [flags]
-            for flag in flags:
-                if flag in mario.flags:
-                    return True
-        # Star Spirits
-        if "starspirits" in kwargs:
-            starspirits = kwargs["starspirits"]
-            if len(mario.starspirits) >= starspirits:
-                return True
-                
-=======
             return is_new_pseudoitem
         # Overload: List of items -> Call function per item
         if isinstance(item_object, list):
@@ -405,7 +186,6 @@
                 if count >= 3:
                     return True
         return False
->>>>>>> 93f5bc19
 
 
     def saved_all_yoshikids(self):
