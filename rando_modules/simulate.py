"""
This module represents Mario as an abstract object for simulating world traversal.
This is required for checking randomization logic.
"""

from metadata.multiuse_progression_items import multiuse_progression_items

class Mario:
    """
    Represents a state of Mario, including items, partners and more abstract
    things that influence progression.
    """
    def __init__(self, **kwargs):
        self.boots = kwargs.get("boots", set())
        self.hammer = kwargs.get("hammer", set())
        self.items = kwargs.get("items", set())
        self.starpieces = kwargs.get("starpieces", set())
        self.partners = kwargs.get("partners", set())
        self.favors = kwargs.get("favors", set()) # https://www.mariowiki.com/Koopa_Koot%27s_favors
        self.flags = kwargs.get("flags", set())
        self.starspirits = kwargs.get("starspirits", set())
        self.item_history = []
        self.starpiece_count = 0


def add_to_inventory(item_object):
    """Add something to Mario's inventory."""
    all_partners = ["Goombario", "Kooper", "Bombette", "Parakarry",
                    "Bow", "Watt", "Sushie", "Lakilester"]
    global mario
    # Overload: Single item -> Add item
    if isinstance(item_object, str):
        is_new_pseudoitem = False
    
        if (   item_object.startswith("GF")
            or item_object.startswith("MF")
            or item_object.startswith("MB")
            or item_object.startswith("RF")):
            if item_object not in mario.flags:
                mario.flags.add(item_object)
            is_new_pseudoitem = True
        elif item_object in all_partners:
            if item_object not in mario.partners:
                mario.partners.add(item_object)
                mario.item_history.append(item_object)
                is_new_pseudoitem = True
        elif item_object.find("StarPiece") != -1:
            if item_object not in mario.starpieces:
                mario.starpieces.add(item_object)
                mario.item_history.append(item_object)
                if item_object.startswith("Three"):
                    mario.starpiece_count += 3
                else:
                    mario.starpiece_count += 1
        elif item_object.startswith("FAVOR"):
            if item_object not in mario.favors:
                mario.favors.add(item_object)
                is_new_pseudoitem = True
        elif item_object.startswith("EQUIPMENT"):
            if (item_object.startswith("EQUIPMENT_Boots_Progressive")
            and item_object not in mario.boots
            ):
                mario.boots.add(item_object)
                is_new_pseudoitem = True
            if (item_object.startswith("EQUIPMENT_Hammer_Progressive")
            and item_object not in mario.hammer
            ):
                mario.hammer.add(item_object)
                is_new_pseudoitem = True
        elif item_object.startswith("STARSPIRIT"):
            if item_object not in mario.starspirits:
                mario.starspirits.add(item_object)
            is_new_pseudoitem = True
        else:
            if item_object not in mario.items:
                mario.items.add(item_object)
                mario.item_history.append(item_object)
        
        #print(f"New item: {item_object}")

        return is_new_pseudoitem
    # Overload: List of items -> Call function per item
    if isinstance(item_object, list):
        has_new_pseudoitem = False
        for singular_item in item_object:
            is_new_pseudoitem = add_to_inventory(singular_item)
            if is_new_pseudoitem:
                has_new_pseudoitem = True
        return has_new_pseudoitem

    raise TypeError('item_object argument is not of type str or list',
                    type(item_object),
                    item_object)


def clear_inventory():
    """Completely clear Mario's inventory."""
    global mario
    mario = Mario()


def get_item_history():
    """"""
    global mario
    return mario.item_history


def can_flip_panels():
    """
    Checks if Mario can currently flip hidden panels:
    * Superboots or better, or
    * UltraHammer
    """
    global mario
    return len(mario.hammer) == 3 or len(mario.boots) >= 2


def can_shake_trees():
    """
    Checks if Mario can currently shake trees:
    * Hammer or better, or
    * Bombette
    """
    global mario
    return len(mario.hammer) >= 1 or "Bombette" in mario.partners


def has_item(item_str):
    """Checks if Mario currently has a certain item."""
    global mario
    return item_str in mario.items


def has_partner(partner_str):
    """Checks if Mario currently has a certain partner."""
    global mario
    return partner_str in mario.partners


def has_parakarry_3_letters():
    """Checks if Mario has three or more different letters he can give to Parakarry."""
    global mario
    count = 0
    for item_str in mario.items:
        if item_str.startswith("Letter"):
            count += 1
            if count >= 3:
                return True
    return False


def get_starpiece_count() -> int:
    global mario
    return mario.starpiece_count


def saved_all_yoshikids():
    """Checks if Mario has saved all 5 of the Yoshi Kids"""
    global mario
    count = 0
    for flag_str in mario.flags:
        if flag_str.startswith("RF_SavedYoshiKid"):
            count += 1
            if count >= 5:
                return True
    return False


def require(**kwargs):
    # Sanity-checking kwargs
    for key in kwargs.keys():
        if key not in [
            "partner",
            "item",
            "starpieces",
            "hammer",
            "boots",
            "favor",
            "flag",
            "starspirits"
        ]:
            raise KeyError('Requirement kwargs is not valid', key)
    def func(kwargs=kwargs):
        global mario

        # Partners
        if "partner" in kwargs:
            partners = kwargs["partner"]
            if not isinstance(partners, list):
                partners = [partners]
            for partner in partners:
                if partner in mario.partners:
                    return True
        # Items
        if "item" in kwargs:
            items = kwargs["item"]
            if not isinstance(items, list):
                items = [items]
            for item in items:
                if item in multiuse_progression_items:
                    # remove single multiuse item #TODO very janky, pls rework
                    for multi_item in multiuse_progression_items[item]:
                        if multi_item in mario.items:
                            mario.items.remove(multi_item)
                            return True
                elif item in mario.items:
                    return True
        # StarPieces
        if "starpieces" in kwargs:
            starpieces = kwargs["starpieces"]
            if mario.starpiece_count >= starpieces:
                return True
        # Hammer
        if "hammer" in kwargs:
            hammer = kwargs["hammer"]
            if len(mario.hammer) >= hammer:
                return True
        # Boots
        if "boots" in kwargs:
            boots = kwargs["boots"]
            if len(mario.boots) >= boots:
                return True
        # Koopa Koot Favors
        if "favor" in kwargs:
            favor = kwargs["favor"]
            if favor in mario.favors:
                return True
        # Flags
<<<<<<< HEAD
        if "flag" in kwargs:
            flag = kwargs["flag"]
            if flag in mario.flags:
                return True
=======
        if flags := kwargs.get("flag"):
            if not isinstance(flags, list):
                flags = [flags]
            for flag in flags:
                if flag in mario.flags:
                    return True
>>>>>>> d5ee41a7
        # Star Spirits
        if "starspirits" in kwargs:
            starspirits = kwargs["starspirits"]
            if len(mario.starspirits) >= starspirits:
                return True
                

        return False
    return func<|MERGE_RESOLUTION|>--- conflicted
+++ resolved
@@ -226,19 +226,13 @@
             if favor in mario.favors:
                 return True
         # Flags
-<<<<<<< HEAD
         if "flag" in kwargs:
-            flag = kwargs["flag"]
-            if flag in mario.flags:
-                return True
-=======
-        if flags := kwargs.get("flag"):
+            flags = kwargs["flag"]
             if not isinstance(flags, list):
                 flags = [flags]
             for flag in flags:
                 if flag in mario.flags:
                     return True
->>>>>>> d5ee41a7
         # Star Spirits
         if "starspirits" in kwargs:
             starspirits = kwargs["starspirits"]
