--- conflicted
+++ resolved
@@ -585,10 +585,7 @@
                     pool_progression_items_try,
                     pool_misc_progression_items_try,
                     None,
-<<<<<<< HEAD
-=======
                     True,
->>>>>>> 0bd85a4a
                     reachable_node_ids_try,
                     reachable_item_nodes_try,
                     limited_filled_item_nodes_try,
@@ -841,10 +838,7 @@
     pool_progression_items,
     pool_misc_progression_items,
     pool_other_items,
-<<<<<<< HEAD
-=======
     do_randomize_shops,
->>>>>>> 0bd85a4a
     reachable_node_ids,
     reachable_item_nodes,
     filled_item_nodes,
@@ -1052,10 +1046,7 @@
         pool_progression_items,
         pool_misc_progression_items,
         pool_other_items,
-<<<<<<< HEAD
-=======
         do_randomize_shops,
->>>>>>> 0bd85a4a
         reachable_node_ids,
         reachable_item_nodes,
         filled_item_nodes,
@@ -1132,12 +1123,7 @@
     logging.basicConfig(level=level, format=fmt)
 
     cur_seed = random.random()
-<<<<<<< HEAD
     print(f"Seed: {cur_seed}")
-=======
-    if level == logging.INFO:
-        print(f"Seed: {cur_seed}")
->>>>>>> 0bd85a4a
     random.seed(cur_seed)
 
     if algorithm == "CustomSeed":
