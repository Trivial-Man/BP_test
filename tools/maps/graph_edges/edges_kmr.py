--- conflicted
+++ resolved
@@ -5,7 +5,7 @@
     # KMR_00 Forest Clearing
     {"from": {"map": "KMR_00", "id": 0},             "to": {"map": "KMR_02", "id": 1},             "reqs": []}, # Forest Clearing Exit East -> Goomba Village Exit Left
 
-    {"from": {"map": "KMR_00", "id": 0},             "to": {"map": "KMR_00", "id": "HiddenPanel"}, "reqs": [flip_panels]}, #* Forest Clearing Exit East -> HiddenPanel
+    {"from": {"map": "KMR_00", "id": 0},             "to": {"map": "KMR_00", "id": "HiddenPanel"}, "reqs": [can_flip_panels]}, #* Forest Clearing Exit East -> HiddenPanel
     {"from": {"map": "KMR_00", "id": "HiddenPanel"}, "to": {"map": "KMR_00", "id": 0},             "reqs": []}, #* HiddenPanel -> Forest Clearing Exit East
 
     # KMR_02 Goomba Village
@@ -25,13 +25,9 @@
     {"from": {"map": "KMR_02", "id": "ItemA"       },  "to": {"map": "KMR_02", "id": 1             },  "reqs": []}, #* ItemA (ShootingStar) -> Goomba Village Exit Left
     {"from": {"map": "KMR_02", "id": 1             },  "to": {"map": "KMR_02", "id": "GiftA"       },  "reqs": [require(favor="favor_ch1_1")]}, #* Goomba Village Exit Left -> GiftA (Tape)
     {"from": {"map": "KMR_02", "id": "GiftA"       },  "to": {"map": "KMR_02", "id": 1             },  "reqs": []}, #* GiftA (Tape) -> Goomba Village Exit Left
-<<<<<<< HEAD
-    {"from": {"map": "KMR_02", "id": 1             },  "to": {"map": "KMR_02", "id": "Tree1_Drop1A"},  "reqs": [shake_trees]}, #* Goomba Village Exit Left -> Tree1_Drop1A (Goomnut)
-=======
     {"from": {"map": "KMR_02", "id": 1             },  "to": {"map": "KMR_02", "id": "GiftB"       },  "reqs": []}, #* Goomba Village Exit Left -> GiftA (PowerJump)
     {"from": {"map": "KMR_02", "id": "GiftB"       },  "to": {"map": "KMR_02", "id": 1             },  "reqs": []}, #* GiftA (PowerJump) -> Goomba Village Exit Left
-    {"from": {"map": "KMR_02", "id": 1             },  "to": {"map": "KMR_02", "id": "Tree1_Drop1A"},  "reqs": []}, #* Goomba Village Exit Left -> Tree1_Drop1A (Goomnut)
->>>>>>> 35d8573c
+    {"from": {"map": "KMR_02", "id": 1             },  "to": {"map": "KMR_02", "id": "Tree1_Drop1A"},  "reqs": [can_shake_trees]}, #* Goomba Village Exit Left -> Tree1_Drop1A (Goomnut)
     {"from": {"map": "KMR_02", "id": "Tree1_Drop1A"},  "to": {"map": "KMR_02", "id": 1             },  "reqs": []}, #* Tree1_Drop1A (Goomnut) -> Goomba Village Exit Left
 
     # KMR_05 Behind the Village
@@ -43,7 +39,7 @@
     
     {"from": {"map": "KMR_05", "id": 1      },         "to": {"map": "KMR_05", "id": "ItemA"},         "reqs": []}, #* Behind the Village Exit Right -> ItemA (StarPiece)
     {"from": {"map": "KMR_05", "id": "ItemA"},         "to": {"map": "KMR_05", "id": 1      },         "reqs": []}, #* ItemA (StarPiece) -> Behind the Village Exit Right
-    {"from": {"map": "KMR_05", "id": 1      },         "to": {"map": "KMR_05", "id": "ItemB"},         "reqs": [shake_trees]}, #* Behind the Village Exit Right -> ItemB (Coin)
+    {"from": {"map": "KMR_05", "id": 1      },         "to": {"map": "KMR_05", "id": "ItemB"},         "reqs": [can_shake_trees]}, #* Behind the Village Exit Right -> ItemB (Coin)
     {"from": {"map": "KMR_05", "id": "ItemB"},         "to": {"map": "KMR_05", "id": 1      },         "reqs": []}, #* ItemB (Coin) -> Behind the Village Exit Right
 
     # KMR_03 Bottom of the Cliff
@@ -55,9 +51,9 @@
     
     {"from": {"map": "KMR_03", "id": 0},               "to": {"map": "KMR_03", "id": "YBlockA"},       "reqs": [require(hammer=0)]}, #* Bottom of the Cliff Exit Left -> YBlockA (Coin)
     {"from": {"map": "KMR_03", "id": "YBlockA"},       "to": {"map": "KMR_03", "id": 0},               "reqs": []}, #* YBlockA (Coin) -> Bottom of the Cliff Exit Left
-    {"from": {"map": "KMR_03", "id": 0},               "to": {"map": "KMR_03", "id": "ItemF"},         "reqs": [shake_trees]}, #* Bottom of the Cliff Exit Left -> ItemF (Mushroom)
+    {"from": {"map": "KMR_03", "id": 0},               "to": {"map": "KMR_03", "id": "ItemF"},         "reqs": [can_shake_trees]}, #* Bottom of the Cliff Exit Left -> ItemF (Mushroom)
     {"from": {"map": "KMR_03", "id": "ItemF"},         "to": {"map": "KMR_03", "id": 0},               "reqs": []}, #* ItemF (Mushroom) -> Bottom of the Cliff Exit Left
-    {"from": {"map": "KMR_03", "id": 1},               "to": {"map": "KMR_03", "id": "HiddenPanel"},   "reqs": [flip_panels]}, #* Bottom of the Cliff Exit Right -> HiddenPanel (StarPiece)
+    {"from": {"map": "KMR_03", "id": 1},               "to": {"map": "KMR_03", "id": "HiddenPanel"},   "reqs": [can_flip_panels]}, #* Bottom of the Cliff Exit Right -> HiddenPanel (StarPiece)
     {"from": {"map": "KMR_03", "id": "HiddenPanel"},   "to": {"map": "KMR_03", "id": 1},               "reqs": []}, #* HiddenPanel (StarPiece) -> Bottom of the Cliff Exit Right
     {"from": {"map": "KMR_03", "id": 1},               "to": {"map": "KMR_03", "id": "HiddenYBlockA"}, "reqs": [require(hammer=1)]}, #* Bottom of the Cliff Exit Right -> HiddenYBlockA (RepelGel)
     {"from": {"map": "KMR_03", "id": "HiddenYBlockA"}, "to": {"map": "KMR_03", "id": 1},               "reqs": []}, #* HiddenYBlockA (RepelGel) -> Bottom of the Cliff Exit Right
@@ -75,7 +71,7 @@
     # KMR_04 Jr. Troopa's Playground
     {"from": {"map": "KMR_04", "id": 0}, "to": {"map": "KMR_03", "id": 0}, "reqs": []}, # Jr. Troopa's Playground Exit Right -> Bottom of the Cliff Exit Left
 
-    {"from": {"map": "KMR_04", "id": 0},       "to": {"map": "KMR_04", "id": "ItemA"}, "reqs": [shake_trees]}, #* Jr. Troopa's Playground Exit Right -> ItemA (Dolly)
+    {"from": {"map": "KMR_04", "id": 0},       "to": {"map": "KMR_04", "id": "ItemA"}, "reqs": [can_shake_trees]}, #* Jr. Troopa's Playground Exit Right -> ItemA (Dolly)
     {"from": {"map": "KMR_04", "id": "ItemA"}, "to": {"map": "KMR_04", "id": 0},       "reqs": []}, #* ItemA (Dolly) -> Jr. Troopa's Playground Exit Right
 
     # KMR_09 Goomba Road 1
@@ -123,9 +119,9 @@
     {"from": {"map": "KMR_11", "id": 0}, "to": {"map": "KMR_11", "id": 1}, "reqs": []}, #? Goomba King's Castle Exit Left -> Goomba King's Castle Exit Right
     {"from": {"map": "KMR_11", "id": 1}, "to": {"map": "KMR_11", "id": 0}, "reqs": []}, #? Goomba King's Castle Exit Right -> Goomba King's Castle Exit Left
     
-    {"from": {"map": "KMR_11", "id": 0},              "to": {"map": "KMR_11", "id": "Tree1_Drop1A"}, "reqs": [shake_trees]}, #* Goomba King's Castle Exit Left -> Tree1_Drop1A (StarPiece)
+    {"from": {"map": "KMR_11", "id": 0},              "to": {"map": "KMR_11", "id": "Tree1_Drop1A"}, "reqs": [can_shake_trees]}, #* Goomba King's Castle Exit Left -> Tree1_Drop1A (StarPiece)
     {"from": {"map": "KMR_11", "id": "Tree1_Drop1A"}, "to": {"map": "KMR_11", "id": 0},              "reqs": []}, #* Tree1_Drop1A (StarPiece) -> Goomba King's Castle Exit Left
-    {"from": {"map": "KMR_11", "id": 1},              "to": {"map": "KMR_11", "id": "HiddenPanel"},  "reqs": [flip_panels]}, #* Goomba King's Castle Exit Right -> HiddenPanel (StarPiece)
+    {"from": {"map": "KMR_11", "id": 1},              "to": {"map": "KMR_11", "id": "HiddenPanel"},  "reqs": [can_flip_panels]}, #* Goomba King's Castle Exit Right -> HiddenPanel (StarPiece)
     {"from": {"map": "KMR_11", "id": "HiddenPanel"},  "to": {"map": "KMR_11", "id": 1},              "reqs": []}, #* HiddenPanel (StarPiece) -> Goomba King's Castle Exit Right
     {"from": {"map": "KMR_11", "id": 1},              "to": {"map": "KMR_11", "id": "YBlockA"},      "reqs": [require(hammer=0)]}, #* Goomba King's Castle Exit Right -> YBlockA (SuperShroom)
     {"from": {"map": "KMR_11", "id": "YBlockA"},      "to": {"map": "KMR_11", "id": 1},              "reqs": []}, #* YBlockA (SuperShroom) -> Goomba King's Castle Exit Right
@@ -139,7 +135,7 @@
     
     {"from": {"map": "KMR_10", "id": 1},         "to": {"map": "KMR_10", "id": "YBlockA"}, "reqs": []}, #* Toad Town Entrance Exit Right -> YBlockA (SleepySheep)
     {"from": {"map": "KMR_10", "id": "YBlockA"}, "to": {"map": "KMR_10", "id": 1},         "reqs": []}, #* YBlockA (SleepySheep) -> Toad Town Entrance Exit Right
-    {"from": {"map": "KMR_10", "id": 1},         "to": {"map": "KMR_10", "id": "ChestA"},  "reqs": [shake_trees]}, #* Toad Town Entrance Exit Right -> ChestA (HammerThrow)
+    {"from": {"map": "KMR_10", "id": 1},         "to": {"map": "KMR_10", "id": "ChestA"},  "reqs": [can_shake_trees]}, #* Toad Town Entrance Exit Right -> ChestA (HammerThrow)
     {"from": {"map": "KMR_10", "id": "ChestA"},  "to": {"map": "KMR_10", "id": 1},         "reqs": []}, #* ChestA (HammerThrow) -> Toad Town Entrance Exit Right
 
     # KMR_20 Mario's House
