--- conflicted
+++ resolved
@@ -1,4 +1,4 @@
-from simulate import *
+from rando_modules.simulate import *
 
 """This file represents all edges of the world graph that have origin-nodes in the MAC (Toad Town) area."""
 edges_mac = [
@@ -185,13 +185,9 @@
     
     {"from": {"map": "MAC_05", "id": 0},             "to": {"map": "MAC_05", "id": "GiftA"},       "reqs": []}, #* Port District Exit Right -> GiftA (Lyrics)
     {"from": {"map": "MAC_05", "id": "GiftA"},       "to": {"map": "MAC_05", "id": 0},             "reqs": []}, #* GiftA (Lyrics) -> Port District Exit Right
-<<<<<<< HEAD
-    {"from": {"map": "MAC_05", "id": 0},             "to": {"map": "MAC_05", "id": "HiddenPanel"}, "reqs": [can_flip_panels]}, #* Port District Exit Right -> HiddenPanel (StarPiece)
-=======
     {"from": {"map": "MAC_05", "id": 0},             "to": {"map": "MAC_05", "id": "GiftB"},       "reqs": []}, #* Port District Exit Right -> GiftB (AttackFXD)
     {"from": {"map": "MAC_05", "id": "GiftB"},       "to": {"map": "MAC_05", "id": 0},             "reqs": []}, #* GiftB (AttackFXD) -> Port District Exit Right
-    {"from": {"map": "MAC_05", "id": 0},             "to": {"map": "MAC_05", "id": "HiddenPanel"}, "reqs": []}, #* Port District Exit Right -> HiddenPanel (StarPiece)
->>>>>>> 64d5b3fb
+    {"from": {"map": "MAC_05", "id": 0},             "to": {"map": "MAC_05", "id": "HiddenPanel"}, "reqs": [can_flip_panels]}, #* Port District Exit Right -> HiddenPanel (StarPiece)
     {"from": {"map": "MAC_05", "id": "HiddenPanel"}, "to": {"map": "MAC_05", "id": 0},             "reqs": []}, #* HiddenPanel (StarPiece) -> Port District Exit Right
 
     # MAC_06 Riding the Whale
