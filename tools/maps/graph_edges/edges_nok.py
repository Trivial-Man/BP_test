--- conflicted
+++ resolved
@@ -9,9 +9,6 @@
     {"from": {"map": "NOK_01", "id": 0}, "to": {"map": "NOK_01", "id": 1}, "reqs": []}, #? Koopa Village 1 Exit Left -> Koopa Village 1 Exit Right
     {"from": {"map": "NOK_01", "id": 1}, "to": {"map": "NOK_01", "id": 0}, "reqs": []}, #? Koopa Village 1 Exit Right -> Koopa Village 1 Exit Left
     
-<<<<<<< HEAD
-    {"from": {"map": "NOK_01", "id": 0},               "to": {"map": "NOK_01", "id": "Bush6A_Drop1A"}, "reqs": [require(favor="FAVOR_CH5_1")]}, #* Koopa Village 1 Exit Left -> Bush6A_Drop1A (Glasses)
-=======
     {"from": {"map": "NOK_01", "id": 0},               "to": {"map": "NOK_01", "id": "Bush1_Drop1A"},  "reqs": []}, #* Koopa Village 1 Exit Left -> Bush1_Drop1A (Coin)
     {"from": {"map": "NOK_01", "id": "Bush1_Drop1A"},  "to": {"map": "NOK_01", "id": 0},               "reqs": []}, #* Bush1_Drop1A (Coin) -> Koopa Village 1 Exit Left
     {"from": {"map": "NOK_01", "id": 0},               "to": {"map": "NOK_01", "id": "Bush3_Drop1A"},  "reqs": []}, #* Koopa Village 1 Exit Left -> Bush3_Drop1A (DriedShroom)
@@ -21,7 +18,6 @@
     {"from": {"map": "NOK_01", "id": 0},               "to": {"map": "NOK_01", "id": "Bush5_Drop1A"},  "reqs": []}, #* Koopa Village 1 Exit Left -> Bush5_Drop1A (Coin)
     {"from": {"map": "NOK_01", "id": "Bush5_Drop1A"},  "to": {"map": "NOK_01", "id": 0},               "reqs": []}, #* Bush5_Drop1A (Coin) -> Koopa Village 1 Exit Left
     {"from": {"map": "NOK_01", "id": 0},               "to": {"map": "NOK_01", "id": "Bush6A_Drop1A"}, "reqs": [require(favor="favor_ch5_1")]}, #* Koopa Village 1 Exit Left -> Bush6A_Drop1A (Glasses)
->>>>>>> f2617663
     {"from": {"map": "NOK_01", "id": "Bush6A_Drop1A"}, "to": {"map": "NOK_01", "id": 0},               "reqs": []}, #* Bush6A_Drop1A (Glasses) -> Koopa Village 1 Exit Left
     {"from": {"map": "NOK_01", "id": 0},               "to": {"map": "NOK_01", "id": "Bush7A_Drop1A"}, "reqs": [require(favor="FAVOR_CH2_1")]}, #* Koopa Village 1 Exit Left -> Bush7A_Drop1A (EmptyWallet)
     {"from": {"map": "NOK_01", "id": "Bush7A_Drop1A"}, "to": {"map": "NOK_01", "id": 0},               "reqs": []}, #* Bush7A_Drop1A (EmptyWallet) -> Koopa Village 1 Exit Left
@@ -50,16 +46,6 @@
     {"from": {"map": "NOK_02", "id": 0}, "to": {"map": "NOK_02", "id": 2}, "reqs": [require(flag="GF_TIK01_WarpPipes")]}, #? Koopa Village 2 Exit Left -> Koopa Village 2 Blue Pipe
     {"from": {"map": "NOK_02", "id": 2}, "to": {"map": "NOK_02", "id": 0}, "reqs": []}, #? Koopa Village 2 Blue Pipe -> Koopa Village 2 Exit Left
     
-<<<<<<< HEAD
-    {"from": {"map": "NOK_02", "id": 0},       "to": {"map": "NOK_02", "id": "GiftA"}, "reqs": [require(favor="FAVOR_CH0_1")]}, #* Koopa Village 2 Exit Left -> GiftA (KoopaLegends)
-    {"from": {"map": "NOK_02", "id": "GiftA"}, "to": {"map": "NOK_02", "id": 0},       "reqs": []}, #* GiftA (KoopaLegends) -> Koopa Village 2 Exit Left
-    {"from": {"map": "NOK_02", "id": 0},       "to": {"map": "NOK_02", "id": "GiftB"}, "reqs": [require(item="SleepySheep")]}, #* Koopa Village 2 Exit Left -> GiftB (SilverCredit)
-    {"from": {"map": "NOK_02", "id": "GiftB"}, "to": {"map": "NOK_02", "id": 0},       "reqs": []}, #* GiftB (SilverCredit) -> Koopa Village 2 Exit Left
-    {"from": {"map": "NOK_02", "id": 0},       "to": {"map": "NOK_02", "id": "GiftC"}, "reqs": [require(item="LifeShroom")]}, #* Koopa Village 2 Exit Left -> GiftC (GoldCredit)
-    {"from": {"map": "NOK_02", "id": "GiftC"}, "to": {"map": "NOK_02", "id": 0},       "reqs": []}, #* GiftC (GoldCredit) -> Koopa Village 2 Exit Left
-    {"from": {"map": "NOK_02", "id": 0},       "to": {"map": "NOK_02", "id": "ItemA"}, "reqs": []}, #* Koopa Village 2 Exit Left -> ItemA (StarPiece)
-    {"from": {"map": "NOK_02", "id": "ItemA"}, "to": {"map": "NOK_02", "id": 0},       "reqs": []}, #* ItemA (StarPiece) -> Koopa Village 2 Exit Left
-=======
     {"from": {"map": "NOK_02", "id": 0},             "to": {"map": "NOK_02", "id": "GiftA"},       "reqs": [require(favor="favor_ch0_1")]}, #* Koopa Village 2 Exit Left -> GiftA (KoopaLegends)
     {"from": {"map": "NOK_02", "id": "GiftA"},       "to": {"map": "NOK_02", "id": 0},             "reqs": []}, #* GiftA (KoopaLegends) -> Koopa Village 2 Exit Left
     {"from": {"map": "NOK_02", "id": 0},             "to": {"map": "NOK_02", "id": "GiftB"},       "reqs": [require(item="SleepySheep")]}, #* Koopa Village 2 Exit Left -> GiftB (SilverCredit)
@@ -70,7 +56,6 @@
     {"from": {"map": "NOK_02", "id": "ItemA"},       "to": {"map": "NOK_02", "id": 0},             "reqs": []}, #* ItemA (StarPiece) -> Koopa Village 2 Exit Left
     {"from": {"map": "NOK_02", "id": 0},             "to": {"map": "NOK_02", "id": "Bush1_Drop1"}, "reqs": []}, #* Koopa Village 2 Exit Left -> Bush1_Drop1 (KoopaLeaf)
     {"from": {"map": "NOK_02", "id": "Bush1_Drop1"}, "to": {"map": "NOK_02", "id": 0},             "reqs": []}, #* Bush1_Drop1 (KoopaLeaf) -> Koopa Village 2 Exit Left
->>>>>>> f2617663
 
     # NOK_03 Behind Koopa Village
     {"from": {"map": "NOK_03", "id": 0}, "to": {"map": "NOK_02", "id": 1}, "reqs": []}, # Behind Koopa Village Exit Left -> Koopa Village 2 Exit Top
