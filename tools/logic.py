"""
This modules offers the randomization logic and takes care of actually randomizing
the game according to the settings chosen.
"""
import random
import json

from db.node import Node
from db.item import Item
from db.map_area import MapArea
from db.option import Option
from worldgraph import generate as generate_world_graph, get_node_identifier
from simulate import Mario, add_to_inventory
from custom_seed import validate_seed


def remove_items_from_randomization(item_types, world_graph, filled_item_nodes, pool_other_items):
    """Removes items and their vanilla locations from consideration for randomization."""
    # Mark vanilla item nodes as filled
    items_to_remove = {}
    for key in world_graph.keys():
        node = world_graph.get(key).get("node")
        if (    node.key_name_item is not None
            and (   ("Shops" in item_types and node.key_name_item.startswith("ShopItem"))
                 or ("Coins" in item_types and node.vanilla_item.item_name == "Coin")
                 or ("Panels" in item_types and node.key_name_item == "HiddenPanel"))):
            filled_item_nodes.append(node)
            if items_to_remove.get(node.vanilla_item.item_name) is None:
                items_to_remove[node.vanilla_item.item_name] = 1
            else:
                items_to_remove[node.vanilla_item.item_name] = \
                    items_to_remove.get(node.vanilla_item.item_name) + 1
    # Remove items from item pool
    i = 0
    while i < len(pool_other_items):
        cur_item = pool_other_items[i].item_name
        if items_to_remove.get(cur_item) is not None and items_to_remove.get(cur_item) > 0:
            pool_other_items.pop(i)
            items_to_remove[cur_item] = items_to_remove[cur_item] - 1
        else:
            i += 1


def place_items(item_placement, algorithm="forward_fill"):
    """Places items into item locations according to chosen settings."""

    do_custom_seed = False #NYI
    do_shuffle_items = Option.get(Option.name == "ShuffleItems").value

    if do_custom_seed:
        # Place items according to custom seed
        try:
            seed_path = "./custom_seed.json"
            is_valid = validate_seed(seed_path)
            if is_valid:
                with open(seed_path, "r", encoding="utf-8") as custom_seed_file:
                    custom_items = json.load(custom_seed_file)
            #TODO: handle invalid seed: GUI message?
        except FileNotFoundError as err:
            print(f"{err.args}: Custom Seed file \'{seed_path}\' cannot be read.")
            raise

        for node in Node.select().where(Node.key_name_item.is_null(False)):
            new_item = Item.get(Item.item_name == \
                                custom_items.get(node.map_area.name).get(node.key_name_item))
            node.current_item = new_item
            item_placement.append(node)

    elif not do_shuffle_items:
        # Place items in their vanilla locations
        for node in Node.select().where(Node.key_name_item.is_null(False)):
            node.current_item = node.vanilla_item
            item_placement.append(node)

    elif algorithm == "forward_fill":
        # Place items in accessible locations first, then expand accessible
        # locations by unlocked locations

        # Prepare Mario's starting inventory
        mario = Mario()
        add_to_inventory(["PARTNER_Goombario","PARTNER_Kooper","PARTNER_Bombette",
                          "PARTNER_Parakarry","PARTNER_Bow","PARTNER_Watt","PARTNER_Sushie",
                          "PARTNER_Lakilester"])
        add_to_inventory("EQUIPMENT_Hammer_Progressive")

        startwith_bluehouse_open = Option.get(Option.name == "BlueHouseOpen").value
        if startwith_bluehouse_open:
            add_to_inventory("GF_MAC02_UnlockedHouse")
            #TODO maybe remove OddKey from itempool?
        startwith_flowergate_open = Option.get(Option.name == "FlowerGateOpen").value
        if startwith_flowergate_open:
            add_to_inventory("RF_Ch6_FlowerGateOpen")
            #TODO maybe remove MagicalSeeds from itempool?

        # Prepare world graph
        print("Generating World Graph ...")
        world_graph = generate_world_graph(None, None)

        # Prepare datastructures
        reachable_nodes = []
        reachable_item_nodes = {}
        non_traversable_edges = []
        filled_item_nodes = []

        def depth_first_search(node_id):
            if node_id in reachable_nodes:
                return
            reachable_nodes.append(node_id)
            if world_graph.get(node_id).get("node").key_name_item is not None:
                reachable_item_nodes[node_id] = world_graph.get(node_id).get("node")

            outgoing_edges = world_graph.get(node_id).get("edge_list")
            for edge in outgoing_edges:
                try:
                    if all([r() for r in edge.get("reqs")]):
                        if edge.get("pseudoitems") is not None:
<<<<<<< HEAD
                            pseudoitem_acquired = add_to_inventory(edge.get("pseudoitems"))
                        depth_first_search(edge.get("to").get("map") + "/" + str(edge.get("to").get("id")))
=======
                            for pseudoitem in edge.get("pseudoitems"):
                                pseudoitem_acquired = add_to_inventory(pseudoitem)
                        depth_first_search(edge.get("to").get("map") + "/" + \
                                           str(edge.get("to").get("id")))
>>>>>>> 35d8573c
                    elif edge not in non_traversable_edges:
                        non_traversable_edges.append(edge)
                except TypeError as err:
                    print(f"{err.args}: {edge}")
                    raise

        # Generate item pools
        print("Generating Item Pool ...")
        pool_progression_items = []
        pool_other_items = []
        all_item_nodes = []

        for node_id in world_graph.keys():
            if world_graph.get(node_id).get("node").key_name_item:
                cur_node = world_graph.get(node_id).get("node")
                all_item_nodes.append(cur_node)
                if cur_node.vanilla_item.progression:
                    pool_progression_items.append(cur_node.vanilla_item)
                else:
                    pool_other_items.append(cur_node.vanilla_item)

        # Check if items and nodes need to be excluded from randomization based on settings
        dont_randomize = []
        # Randomize coins?
        do_randomize_coins = Option.get(Option.name == "IncludeCoins").value
        if not do_randomize_coins:
            dont_randomize.append("Coins")
        # Randomize shops?
        do_randomize_shops = Option.get(Option.name == "IncludeShops").value
        if not do_randomize_shops:
            dont_randomize.append("Shops")
        # Randomize hidden panels?
        do_randomize_panels = Option.get(Option.name == "IncludePanels").value
        if not do_randomize_panels:
            dont_randomize.append("Panels")

        if len(dont_randomize) > 0:
            remove_items_from_randomization(dont_randomize,
                                            world_graph,
                                            filled_item_nodes,
                                            pool_other_items)

        # Set node to start graph traversal from
        starting_map_hex = hex(Option.get(Option.name == "StartingMap").value)[2:]
        starting_map_entrance_id = starting_map_hex[-1:]
        starting_map_map_id = starting_map_hex[-4:-2] if starting_map_hex[-4:-2] != "" else 0
        starting_map_area_id = starting_map_hex[-6:-4] if starting_map_hex[-6:-4] != "" else 0

        starting_maparea = MapArea.get(  (MapArea.area_id == starting_map_area_id)
                                       & (MapArea.map_id  == starting_map_map_id))

        starting_node_id = starting_maparea.name + "/" + str(starting_map_entrance_id)
<<<<<<< HEAD
        
=======
        print (starting_node_id)

>>>>>>> 35d8573c
        # Find initially reachable nodes
        print("Placing Progression Items ...")
        reachable_nodes = []
        reachable_item_nodes = {}

<<<<<<< HEAD
        def find_reachable_nodes(non_traversable_edges):
=======
        depth_first_search(starting_node_id)

        # Place all items that influence progression and re-traverse formerly
        # locked parts of the graph
        while len(pool_progression_items) > 0:

            # Pick random progression_item and place it into random reachable
            # and unfilled item node
            while True:
                random_node = \
                    reachable_item_nodes.pop(random.choice(list(reachable_item_nodes.keys())))
                if random_node not in filled_item_nodes:
                    break
            random_item = \
                pool_progression_items.pop(random.randint(0, len(pool_progression_items) - 1))
            random_node.current_item = random_item
            filled_item_nodes.append(random_node)

            # Add placed progression_item into mario's inventory
            add_to_inventory(random_item.item_name)

>>>>>>> 35d8573c
            # Check for newly available nodes and add those to reachable_nodes
            while True:
                pseudoitem_acquired = False
                non_traversable_edges_tmp = non_traversable_edges.copy()
                non_traversable_edges.clear()
                for non_traversable_edge in non_traversable_edges_tmp:
                    from_node_id = (  non_traversable_edge.get("from").get("map")
                                    + "/"
                                    + str(non_traversable_edge.get("from").get("id")))
                    # remove edge's from-node from reachable_nodes, or else DFS won't do anything
                    i = 0
                    while i < len(reachable_nodes):
                        cur_node_id = reachable_nodes[i]
                        if cur_node_id == from_node_id:
                            reachable_nodes.pop(i)
                            break
                        i += 1
                    # DFS from edge's from-node
                    depth_first_search(from_node_id)
                # If we find atleast one pseudo-item (partner, upgrade, flag, koopa koot favor),
                # then we have to check for reachable_nodes repeatedly until no new pseudoitems
                # are found
                if not pseudoitem_acquired:
                    break

<<<<<<< HEAD
        depth_first_search(starting_node_id)
        find_reachable_nodes(non_traversable_edges)

        # Place all items that influence progression and re-traverse formerly locked parts of the graph
        while len(pool_progression_items) > 0:

            # Pick random progression_item and place it into random reachable and unfilled item node
            while True:
                random_node = reachable_item_nodes.pop(random.choice(list(reachable_item_nodes.keys())))
                if random_node not in filled_item_nodes:
                    break
            random_item = pool_progression_items.pop(random.randint(0, len(pool_progression_items) - 1))
            random_node.current_item = random_item
            filled_item_nodes.append(random_node)

            # Add placed progression_item into mario's inventory
            add_to_inventory(random_item.item_name)

            find_reachable_nodes(non_traversable_edges)
        
=======
>>>>>>> 35d8573c
        # Place all remaining items
        print("Placing Miscellaneous Items ...")
        for item_node in all_item_nodes:
            item_node_id = get_node_identifier(item_node)

            if item_node_id not in [get_node_identifier(node) for node in filled_item_nodes]:
                print(item_node_id)
                random_item = pool_other_items.pop(random.randint(0, len(pool_other_items) - 1))
                item_node.current_item = random_item
                filled_item_nodes.append(item_node)

        item_placement.extend(filled_item_nodes)

    #elif algorithm == "assumed_fill":
    #    # Start with all items in inventory, remove an item and try to place it
    #    # at a reachable location
    #    None # NYI # TODO

    yield ("Generating Log", int(100 * 1))<|MERGE_RESOLUTION|>--- conflicted
+++ resolved
@@ -114,15 +114,10 @@
                 try:
                     if all([r() for r in edge.get("reqs")]):
                         if edge.get("pseudoitems") is not None:
-<<<<<<< HEAD
-                            pseudoitem_acquired = add_to_inventory(edge.get("pseudoitems"))
-                        depth_first_search(edge.get("to").get("map") + "/" + str(edge.get("to").get("id")))
-=======
                             for pseudoitem in edge.get("pseudoitems"):
                                 pseudoitem_acquired = add_to_inventory(pseudoitem)
                         depth_first_search(edge.get("to").get("map") + "/" + \
                                            str(edge.get("to").get("id")))
->>>>>>> 35d8573c
                     elif edge not in non_traversable_edges:
                         non_traversable_edges.append(edge)
                 except TypeError as err:
@@ -175,42 +170,14 @@
                                        & (MapArea.map_id  == starting_map_map_id))
 
         starting_node_id = starting_maparea.name + "/" + str(starting_map_entrance_id)
-<<<<<<< HEAD
-        
-=======
         print (starting_node_id)
 
->>>>>>> 35d8573c
         # Find initially reachable nodes
         print("Placing Progression Items ...")
         reachable_nodes = []
         reachable_item_nodes = {}
 
-<<<<<<< HEAD
         def find_reachable_nodes(non_traversable_edges):
-=======
-        depth_first_search(starting_node_id)
-
-        # Place all items that influence progression and re-traverse formerly
-        # locked parts of the graph
-        while len(pool_progression_items) > 0:
-
-            # Pick random progression_item and place it into random reachable
-            # and unfilled item node
-            while True:
-                random_node = \
-                    reachable_item_nodes.pop(random.choice(list(reachable_item_nodes.keys())))
-                if random_node not in filled_item_nodes:
-                    break
-            random_item = \
-                pool_progression_items.pop(random.randint(0, len(pool_progression_items) - 1))
-            random_node.current_item = random_item
-            filled_item_nodes.append(random_node)
-
-            # Add placed progression_item into mario's inventory
-            add_to_inventory(random_item.item_name)
-
->>>>>>> 35d8573c
             # Check for newly available nodes and add those to reachable_nodes
             while True:
                 pseudoitem_acquired = False
@@ -236,7 +203,6 @@
                 if not pseudoitem_acquired:
                     break
 
-<<<<<<< HEAD
         depth_first_search(starting_node_id)
         find_reachable_nodes(non_traversable_edges)
 
@@ -257,8 +223,6 @@
 
             find_reachable_nodes(non_traversable_edges)
         
-=======
->>>>>>> 35d8573c
         # Place all remaining items
         print("Placing Miscellaneous Items ...")
         for item_node in all_item_nodes:
