--- conflicted
+++ resolved
@@ -29,11 +29,7 @@
         if (item_object.startswith("GF") or item_object.startswith("MF") or item_object.startswith("RF")) and item_object not in mario.flags:
             mario.flags.append(item_object)
             is_new_pseudoitem = True
-<<<<<<< HEAD
-        elif item_object.startswith("PARTNERS") and item_object not in mario.partners:
-=======
-        if item_object.startswith("PARTNER") and item_object not in mario.partners:
->>>>>>> dbbe71fd
+        elif item_object.startswith("PARTNER") and item_object not in mario.partners:
             mario.partners.append(item_object)
             is_new_pseudoitem = True
         elif item_object.startswith("FAVOR") and item_object not in mario.favors:
