"""
This module represents a world graph. This graph maps item locations and the
connections between them to allow simulated traversal of the in-game world.
"""
from peewee import *

from metadata.area_name_mappings import area_name_id_map, area_name_edges_map

from db.node import Node
from db.map_area import MapArea
from db.item import Item

from maps.graph_edges.edges_arn import edges_arn
from maps.graph_edges.edges_dgb import edges_dgb
from maps.graph_edges.edges_dro import edges_dro
from maps.graph_edges.edges_flo import edges_flo
from maps.graph_edges.edges_hos import edges_hos
from maps.graph_edges.edges_isk import edges_isk
from maps.graph_edges.edges_iwa import edges_iwa
from maps.graph_edges.edges_jan import edges_jan
from maps.graph_edges.edges_kgr import edges_kgr
from maps.graph_edges.edges_kkj import edges_kkj
from maps.graph_edges.edges_kmr import edges_kmr
from maps.graph_edges.edges_kpa import edges_kpa
from maps.graph_edges.edges_kzn import edges_kzn
from maps.graph_edges.edges_mac import edges_mac
from maps.graph_edges.edges_mgm import edges_mgm
from maps.graph_edges.edges_mim import edges_mim
from maps.graph_edges.edges_nok import edges_nok
from maps.graph_edges.edges_obk import edges_obk
from maps.graph_edges.edges_omo import edges_omo
from maps.graph_edges.edges_osr import edges_osr
from maps.graph_edges.edges_pra import edges_pra
from maps.graph_edges.edges_sam import edges_sam
from maps.graph_edges.edges_sbk import edges_sbk
from maps.graph_edges.edges_tik import edges_tik
from maps.graph_edges.edges_trd import edges_trd


class hashabledict(dict):
    def __init__(self, d):
        super().__init__(d)
        self._hash = hash(str(self))

    def __hash__(self):
        return hash(self._hash)

def print_node_info(node):
    """Print a node's map name and its entrance_id or item key, depending on the node"""
    entrancenode_string = str(node.entrance_id) + "/" \
                        + node.entrance_name if node.entrance_id else ''
    itemnode_string = node.key_name_item + "/" \
                    + node.vanilla_item.item_name if node.key_name_item else ''
    print(f"{node.map_area.name} - {entrancenode_string}{itemnode_string}")

def get_all_nodes():
    """Returns a list of all item and entrance nodes"""
    all_nodes = []
    for node in (Node
                .select(
<<<<<<< HEAD
                    Node, Item, MapArea
=======
                    Node.map_area, Node.entrance_id, Node.entrance_type,
                    Node.entrance_name, Node.key_name_item,
                    Node.key_name_price, Node.item_source_type,
                    Node.vanilla_item, Node.current_item,
                    Node.vanilla_price, Node.item_index, Node.price_index,
                    Node.identifier
>>>>>>> 2acd660d
                )
                .join(Item, JOIN.LEFT_OUTER, on=Node.vanilla_item)
                .switch(Node)
                .join(MapArea)
                .order_by(MapArea.area_id, MapArea.map_id)
    ):
        all_nodes.append(node)

    return all_nodes


def get_area_nodes(area_shorthand:str):
    """Generates and returns a list of all nodes for a given ingame area."""
    area_nodes = []
    if area_shorthand in area_name_id_map:
        cur_area_id = area_name_id_map.get(area_shorthand)
        for node in (Node
                     .select(
<<<<<<< HEAD
                         Node, Item, MapArea
=======
                         Node.map_area, Node.entrance_id, Node.entrance_type,
                         Node.entrance_name, Node.key_name_item,
                         Node.key_name_price, Node.item_source_type,
                         Node.vanilla_item, Node.current_item,
                         Node.vanilla_price, Node.item_index, Node.price_index,
                         Node.identifier
>>>>>>> 2acd660d
                     )
                     .join(Item, JOIN.LEFT_OUTER, on=Node.vanilla_item)
                     .switch(Node)
                     .join(MapArea)
                     .where(MapArea.area_id == cur_area_id)):
            area_nodes.append(node)
    else:
        raise KeyError
    
    return area_nodes


def get_all_edges():
    """Returns a list of all edges"""
    all_edges = []
    all_edges.extend(edges_arn)
    all_edges.extend(edges_dgb)
    all_edges.extend(edges_dro)
    all_edges.extend(edges_flo)
    all_edges.extend(edges_hos)
    all_edges.extend(edges_isk)
    all_edges.extend(edges_iwa)
    all_edges.extend(edges_jan)
    all_edges.extend(edges_kgr)
    all_edges.extend(edges_kkj)
    all_edges.extend(edges_kmr)
    all_edges.extend(edges_kpa)
    all_edges.extend(edges_kzn)
    all_edges.extend(edges_mac)
    all_edges.extend(edges_mgm)
    all_edges.extend(edges_mim)
    all_edges.extend(edges_nok)
    all_edges.extend(edges_obk)
    all_edges.extend(edges_omo)
    all_edges.extend(edges_osr)
    all_edges.extend(edges_pra)
    all_edges.extend(edges_sam)
    all_edges.extend(edges_sbk)
    all_edges.extend(edges_tik)
    all_edges.extend(edges_trd)
    return [hashabledict(d) for d in all_edges]


def get_area_edges(area_shorthand:str):
    """Returns a list of all edges which are part of a given ingame area."""
    area_edges = []
    if area_shorthand in area_name_edges_map:
        area_edges.extend(area_name_edges_map.get(area_shorthand))
    else:
        raise KeyError

    return [hashabledict(d) for d in area_edges]


def generate(node_list, edge_list):
    """
    Generates and returns a world graph dictionary with nodes' node_ids in string form as keys and
    a list of neighboring nodes' node_ids in string form as values.
    """
    if not node_list or len(node_list) == 0:
        node_list = get_all_nodes()
    if not edge_list or len(edge_list) == 0:
        edge_list = get_all_edges()
    world_graph = {}

    for node in node_list:
        world_graph[node.identifier] = {}
        world_graph[node.identifier]["node"] = node
        world_graph[node.identifier]["edge_list"] = []

        edge_list_cpy = edge_list.copy()
        for edge in edge_list:
            if edge.get("from").get("map") == node.map_area.name:
                if edge.get("to").get("map") is None:
                    # This edge exists for completeness' sake only and has no use inside the graph
                    pass
                elif (   edge.get("from").get("id") == node.entrance_id
                      or edge.get("from").get("id") == node.key_name_item):
                    world_graph[node.identifier]["edge_list"].append(edge)
                    if not node.map_area.name.startswith("PRA_02"):
                        edge_list_cpy.remove(edge)
        edge_list = edge_list_cpy

    return world_graph


def check_graph():
    """
    Generate world graph from default entrance links and edges, then run a few validation checks
    """
    print("Loading world graph nodes and edges ...")

    all_nodes = get_all_nodes()
    print(str(len(all_nodes)) + " nodes loaded.")

    all_edges = get_all_edges()
    print(str(len(all_edges)) + " edges loaded.")
    print()

    # Check for nodes without atleast one outbound edge
    check_unleavable_nodes(all_nodes, all_edges)

    # Check if nodes exist that are unreachable (not targets of any edges)
    check_unreachable_nodes(all_nodes, all_edges)

    # Check if edges exist that reference non-existing nodes
    check_nullnode_reference(all_nodes, all_edges)

    # Check if theres any nodes unreachable from KMR_20/4 (Mario's House Green Pipe)
    check_unreachable_from_start(all_nodes, all_edges)

    print("Done.")


def check_unleavable_nodes(all_nodes, all_edges):
    """Check for nodes without atleast one outbound edge."""
    print("Check for nodes without atleast one outbound edge ...")
    unleavable_nodes = []

    for node in all_nodes:
        leaving_edge_found = False
        for edge in all_edges:
            if edge.get("from").get("map") == node.map_area.name:
                if (   edge.get("from").get("id") == node.entrance_id
                    or edge.get("from").get("id") == node.key_name_item):
                    if edge.get("to").get("map") is not None:
                        leaving_edge_found = True
                        break
        if not leaving_edge_found:
            unleavable_nodes.append(node)

    if len(unleavable_nodes) == 0:
        print("No unleavable nodes found.")
    else:
        print(str(len(unleavable_nodes)) + " unleavable nodes found:")
        for node in unleavable_nodes:
            print_node_info(node)

    print()


def check_unreachable_nodes(all_nodes, all_edges):
    """Check if nodes exist that are unreachable (not targets of any edges)"""
    print("Check for unreachable nodes ...")
    unreachable_nodes = []

    for node in all_nodes:
        edge_target_found = False
        for edge in all_edges:
            if edge.get("to").get("map") == node.map_area.name:
                if (   edge.get("to").get("id") == node.entrance_id
                    or edge.get("to").get("id") == node.key_name_item):
                    edge_target_found = True
                    break
        if not edge_target_found:
            unreachable_nodes.append(node)

    if len(unreachable_nodes) == 0:
        print("No unreachable nodes found.")
    else:
        print(str(len(unreachable_nodes)) + " unreachable nodes found:")
        for node in unreachable_nodes:
            print_node_info(node)

    print()


def check_nullnode_reference(all_nodes, all_edges):
    """Check if edges exist that reference non-existing nodes"""
    print("Check for edges that reference non-existing nodes ...")
    invalid_origin_edges = []
    invalid_target_edges = []

    for edge in all_edges:
        edge_origin_found = False
        edge_target_found = False
        for node in all_nodes:
            if edge.get("from").get("map") == node.map_area.name:
                if (   edge.get("from").get("id") == node.entrance_id
                    or edge.get("from").get("id") == node.key_name_item):
                    edge_origin_found = True
                    if edge_origin_found and edge_target_found:
                        break
            if edge.get("to").get("map") == node.map_area.name:
                if (   edge.get("to").get("id") == node.entrance_id
                    or edge.get("to").get("id") == node.key_name_item):
                    edge_target_found = True
                    if edge_origin_found and edge_target_found:
                        break
        if not edge_origin_found:
            invalid_origin_edges.append(edge)
        if not edge_target_found:
            invalid_target_edges.append(edge)

    if len(invalid_origin_edges) == 0:
        print("No edges with non-existing origin nodes found.")
    else:
        print(str(len(invalid_origin_edges)) + " edges with invalid origin nodes found:")
        for edge in invalid_origin_edges:
            print(edge)

    print()

    if len(invalid_target_edges) == 0:
        print("No edges with non-existing target nodes found.")
    else:
        print(str(len(invalid_target_edges)) + " edges with invalid target nodes found:")
        for edge in invalid_target_edges:
            print(edge)

    print()


def check_unreachable_from_start(all_nodes, all_edges):
    """Check if theres any nodes unreachable from KMR_20/4 (Mario's House Green Pipe)"""
    print("Check if theres any nodes unreachable from KMR_20/4 (Mario's House Green Pipe) ...")

    # build world graph
    print("Generating world graph from nodes and edges ...")
    world_graph = generate(all_nodes, all_edges)

    # prepare datastructures for world graph traversal
    visited_node_ids = []

    def depth_first_search(node_id):
        if node_id in visited_node_ids:
            return
        visited_node_ids.append(node_id)

        try:
            outgoing_edges = world_graph.get(node_id).get("edge_list")
            for edge in outgoing_edges:
                depth_first_search(edge.get("to").get("map") + "/" + str(edge.get("to").get("id")))
        except AttributeError as err:
            print(f"{err.args}: Cannot find edges of {node_id}!")
            raise

    # traverse world graph
    print("Checking node reachability in world graph ...")
    depth_first_search("KMR_20/4")

    not_visited_node_ids = [id for id in world_graph.keys() if id not in visited_node_ids]

    if len(not_visited_node_ids) == 0:
        print("No unreachable nodes from KMR_20/4 found.")
    else:
        print(str(len(not_visited_node_ids)) + " unreachable nodes:")
        for node_id in not_visited_node_ids:
            print(node_id)


if __name__ == "__main__":
    check_graph()<|MERGE_RESOLUTION|>--- conflicted
+++ resolved
@@ -58,16 +58,7 @@
     all_nodes = []
     for node in (Node
                 .select(
-<<<<<<< HEAD
                     Node, Item, MapArea
-=======
-                    Node.map_area, Node.entrance_id, Node.entrance_type,
-                    Node.entrance_name, Node.key_name_item,
-                    Node.key_name_price, Node.item_source_type,
-                    Node.vanilla_item, Node.current_item,
-                    Node.vanilla_price, Node.item_index, Node.price_index,
-                    Node.identifier
->>>>>>> 2acd660d
                 )
                 .join(Item, JOIN.LEFT_OUTER, on=Node.vanilla_item)
                 .switch(Node)
@@ -86,16 +77,7 @@
         cur_area_id = area_name_id_map.get(area_shorthand)
         for node in (Node
                      .select(
-<<<<<<< HEAD
                          Node, Item, MapArea
-=======
-                         Node.map_area, Node.entrance_id, Node.entrance_type,
-                         Node.entrance_name, Node.key_name_item,
-                         Node.key_name_price, Node.item_source_type,
-                         Node.vanilla_item, Node.current_item,
-                         Node.vanilla_price, Node.item_index, Node.price_index,
-                         Node.identifier
->>>>>>> 2acd660d
                      )
                      .join(Item, JOIN.LEFT_OUTER, on=Node.vanilla_item)
                      .switch(Node)
